package types

import (
	"bytes"
	"fmt"
	"io/ioutil"
	"math/big"
	"os"
	"time"

	"github.com/ethereum/go-ethereum/common"
	"github.com/ethereum/go-ethereum/core/types"
	"github.com/ethereum/go-ethereum/params"

	"github.com/cosmos/cosmos-sdk/codec"
	sdk "github.com/cosmos/cosmos-sdk/types"
	sdkerrors "github.com/cosmos/cosmos-sdk/types/errors"

	clienttypes "github.com/bianjieai/tibc-go/modules/tibc/core/02-client/types"
	"github.com/bianjieai/tibc-go/modules/tibc/core/exported"
)

var allowedFutureBlockTime = 15 * time.Second

var _ exported.Header = (*Header)(nil)

func (h Header) ClientType() string {
	return exported.ETH
}

func (h Header) GetHeight() exported.Height {
	return h.Height
}

// Hash returns the block hash of the header, which is simply the keccak256 hash of its
// RLP encoding.
func (h *Header) Hash() common.Hash {
	return rlpHash(h.ToEthHeader())
}

func (h *EthHeader) Hash() (hash common.Hash) {
	return rlpHash(h)
}

func (h Header) ValidateBasic() error {
	// Ensure that the header's extra-data section is of a reasonable size
	if uint64(len(h.Extra)) > params.MaximumExtraDataSize {
		return fmt.Errorf("extra-data too long: %d > %d", len(h.Extra), params.MaximumExtraDataSize)
	}
	// Verify that the gas limit is <= 2^63-1
	cap := uint64(0x7fffffffffffffff)
	if h.GasLimit > cap {
		return fmt.Errorf("invalid gasLimit: have %v, max %v", h.GasLimit, cap)
	}
	// Verify that the gasUsed is <= gasLimit
	if h.GasUsed > h.GasLimit {
		return fmt.Errorf("invalid gasUsed: have %d, gasLimit %d", h.GasUsed, h.GasLimit)
	}
	// Ensure that the block's difficulty is meaningful (may not be correct at this point)
	number := h.Height.RevisionHeight
	if number > 0 {
		if h.Difficulty == 0 {
			return sdkerrors.Wrap(ErrInvalidDifficulty, "header Difficulty")
		}
	}
	return nil
}

func (h Header) ToEthHeader() EthHeader {
	return EthHeader{
		ParentHash:  common.BytesToHash(h.ParentHash),
		UncleHash:   common.BytesToHash(h.UncleHash),
		Coinbase:    common.BytesToAddress(h.Coinbase),
		Root:        common.BytesToHash(h.Root),
		TxHash:      common.BytesToHash(h.TxHash),
		ReceiptHash: common.BytesToHash(h.ReceiptHash),
		Bloom:       types.BytesToBloom(h.Bloom),
		Difficulty:  big.NewInt(int64(h.Difficulty)),
		Number:      big.NewInt(int64(h.Height.RevisionHeight)),
		GasLimit:    h.GasLimit,
		GasUsed:     h.GasUsed,
		Time:        h.Time,
		Extra:       h.Extra,
		MixDigest:   common.BytesToHash(h.MixDigest),
		Nonce:       types.EncodeNonce(h.Nonce),
		BaseFee:     big.NewInt(int64(h.BaseFee)),
	}
}

func (h Header) ToVerifyHeader() *types.Header {
	return &types.Header{
		ParentHash:  common.BytesToHash(h.ParentHash),
		UncleHash:   common.BytesToHash(h.UncleHash),
		Coinbase:    common.BytesToAddress(h.Coinbase),
		Root:        common.BytesToHash(h.Root),
		TxHash:      common.BytesToHash(h.TxHash),
		ReceiptHash: common.BytesToHash(h.ReceiptHash),
		Bloom:       types.BytesToBloom(h.Bloom),
		Difficulty:  big.NewInt(int64(h.Difficulty)),
		Number:      big.NewInt(int64(h.Height.RevisionHeight)),
		GasLimit:    h.GasLimit,
		GasUsed:     h.GasUsed,
		Time:        h.Time,
		Extra:       h.Extra,
		MixDigest:   common.BytesToHash(h.MixDigest),
		Nonce:       types.EncodeNonce(h.Nonce),
		BaseFee:     big.NewInt(int64(h.BaseFee)),
	}
}

func verifyHeader(
	ctx sdk.Context,
	cdc codec.BinaryCodec,
	store sdk.KVStore,
	clientState *ClientState,
	header Header,
) error {
	height := header.Height.RevisionHeight

	parentBytes := store.Get(ConsensusStateIndexKey(header.ToEthHeader().ParentHash))
	if parentBytes == nil {
		return sdkerrors.Wrapf(
			clienttypes.ErrConsensusStateNotFound,
			"consensus state does not exist for hash %s", header.ToEthHeader().ParentHash,
		)
	}
	var parentConsInterface exported.ConsensusState
	if err := cdc.UnmarshalInterface(parentBytes, &parentConsInterface); err != nil {
		return sdkerrors.Wrap(ErrUnmarshalInterface, err.Error())
	}
	parent, ok := parentConsInterface.(*ConsensusState)
	if !ok {
		return sdkerrors.Wrapf(
			clienttypes.ErrInvalidConsensus,
			"parent consensus state Invalid for hash %s", header.ToEthHeader().ParentHash,
		)
	}
	if parent.Header.Height.RevisionHeight != height-1 || parent.Header.Hash() != common.BytesToHash(header.ParentHash) {
		return ErrUnknownAncestor
	}

	//verify whether parent hash validity
	ethHeader := parent.Header.ToEthHeader()
	if !bytes.Equal(ethHeader.Hash().Bytes(), header.ToEthHeader().ParentHash.Bytes()) {
<<<<<<< HEAD
		return sdkerrors.Wrapf(
			clienttypes.ErrInvalidHeader,
			"parent hash  not equal, header.parent: %s ,parent : %s",
			header.ToEthHeader().ParentHash,
			ethHeader.Hash(),
=======
		return fmt.Errorf("SyncBlockHeader, parent header is not right. Header: %s", header.String())
	}
	//verify whether extra size validity
	if uint64(len(header.Extra)) > params.MaximumExtraDataSize {
		return sdkerrors.Wrap(
			ErrExtraLenth,
			fmt.Errorf(
				"SyncBlockHeader, SyncBlockHeader extra-data too long: %d > %d, header: %s",
				len(header.Extra), params.MaximumExtraDataSize, header.String(),
			).Error(),
>>>>>>> 5d89ad21
		)
	}

	// Verify the header's timestamp
	if header.Time > uint64(ctx.BlockTime().Add(allowedFutureBlockTime).Unix()) {
		return ErrFutureBlock
	}
	if header.Time <= parent.Header.Time {
		return ErrHeader
	}
	err := VerifyEip1559Header(&parent.Header, &header)
	if err != nil {
		return sdkerrors.Wrap(ErrHeader, fmt.Errorf("SyncBlockHeader, err:%v", err).Error())
	}
	//verify difficulty
	expected := makeDifficultyCalculator(big.NewInt(9700000))(header.Time, &parent.Header)
	if expected.Cmp(header.ToEthHeader().Difficulty) != 0 {
		return sdkerrors.Wrap(
			ErrWrongDifficulty,
			fmt.Errorf(
				"SyncBlockHeader, invalid difficulty: have %v, want %v, header: %s",
				header.Difficulty, expected, header.String(),
			).Error(),
		)
	}

	return verifyCascadingFields(header)
}

// verifyCascadingFields verifies all the header fields that are not standalone,
// rather depend on a batch of previous headers. The caller may optionally pass
// in a batch of parents (ascending order) to avoid looking those up from the
// database. This is useful for concurrently verifying a batch of new headers.
func verifyCascadingFields(header Header) error {
	cachedir, err := ioutil.TempDir("", "")
	if err != nil {
		fmt.Println(err)
		return errEthashStopped
	}
	defer os.RemoveAll(cachedir)
	config := Config{
		CacheDir:     cachedir,
		CachesOnDisk: 1,
	}
	ethash := New(config, nil, false)
	defer ethash.Close()
	if err := ethash.VerifySeal(header.ToVerifyHeader(), false); err != nil {
		return ErrHeader
	}
	// All basic checks passed
	return nil

}<|MERGE_RESOLUTION|>--- conflicted
+++ resolved
@@ -142,24 +142,11 @@
 	//verify whether parent hash validity
 	ethHeader := parent.Header.ToEthHeader()
 	if !bytes.Equal(ethHeader.Hash().Bytes(), header.ToEthHeader().ParentHash.Bytes()) {
-<<<<<<< HEAD
 		return sdkerrors.Wrapf(
 			clienttypes.ErrInvalidHeader,
 			"parent hash  not equal, header.parent: %s ,parent : %s",
 			header.ToEthHeader().ParentHash,
 			ethHeader.Hash(),
-=======
-		return fmt.Errorf("SyncBlockHeader, parent header is not right. Header: %s", header.String())
-	}
-	//verify whether extra size validity
-	if uint64(len(header.Extra)) > params.MaximumExtraDataSize {
-		return sdkerrors.Wrap(
-			ErrExtraLenth,
-			fmt.Errorf(
-				"SyncBlockHeader, SyncBlockHeader extra-data too long: %d > %d, header: %s",
-				len(header.Extra), params.MaximumExtraDataSize, header.String(),
-			).Error(),
->>>>>>> 5d89ad21
 		)
 	}
 
