package types

import (
	"bytes"

	"github.com/ethereum/go-ethereum/common"

	"github.com/cosmos/cosmos-sdk/codec"
	sdk "github.com/cosmos/cosmos-sdk/types"
	sdkerrors "github.com/cosmos/cosmos-sdk/types/errors"

	clienttypes "github.com/bianjieai/tibc-go/modules/tibc/core/02-client/types"
	host "github.com/bianjieai/tibc-go/modules/tibc/core/24-host"
	"github.com/bianjieai/tibc-go/modules/tibc/core/exported"
)

func (m ClientState) CheckHeaderAndUpdateState(
	ctx sdk.Context,
	cdc codec.BinaryCodec,
	store sdk.KVStore,
	header exported.Header,
) (
	exported.ClientState,
	exported.ConsensusState,
	error,
) {
	ethHeader, ok := header.(*Header)
	if !ok {
		return nil, nil, sdkerrors.Wrapf(clienttypes.ErrInvalidHeader, "expected type %T, got %T", &Header{}, header)
	}
	height := m.GetLatestHeight()
	// get consensus state from clientStore
	ethConsState, err := GetConsensusState(store, cdc, height)
	if err != nil {
		return nil, nil, sdkerrors.Wrapf(
			err, "could not get consensus state from clientStore at TrustedHeight: %s,please upgrade", m.GetLatestHeight(),
		)
	}
	if err := checkValidity(ctx, cdc, store, &m, ethConsState, *ethHeader); err != nil {
		return nil, nil, err
	}
	// Check the earliest consensus state to see if it is expired, if so then set the prune height
	// so that we can delete consensus state and all associated metadata.
	var (
		pruneHeight exported.Height
		pruneError  error
	)
	pruneCb := func(height exported.Height) bool {
		consState, err := GetConsensusState(store, cdc, height)
		// this error should never occur
		if err != nil {
			pruneError = err
			// this return just for get out of the func
			return true
		}
		bloclTime := uint64(ctx.BlockTime().Unix())
		if consState.Timestamp+m.TrustingPeriod < bloclTime {
			pruneHeight = height
		}
		return true
	}
	IterateConsensusStateAscending(store, pruneCb)
	if pruneError != nil {
		return nil, nil, pruneError
	}
	// if pruneHeight is set, delete consensus state and metadata
	if pruneHeight != nil {
		err = deleteConsensusState(cdc, store, pruneHeight)
		if err != nil {
			return nil, nil, err
		}
		deleteConsensusMetadata(store, pruneHeight)
	}

	newClientState, consensusState, err := update(ctx, cdc, store, &m, ethHeader)
	if err != nil {
		return nil, nil, err
	}

	// If  verify succeeds, save consensusState first . this store is header_index
	consensusStamp, err := cdc.MarshalInterface(consensusState)
	if err != nil {
		return nil, nil, sdkerrors.Wrapf(ErrMarshalInterface, "can not marshal ConsensusState to interface in CheckHeaderAndUpdateState ")

	}
	store.Set(ConsensusStateIndexKey(consensusState.Header.Hash()), consensusStamp)
	//Check the bifurcation
	if bytes.Equal(ethConsState.Header.Hash().Bytes(), ethHeader.ParentHash) {
		// set all consensusState by struct (prefix+hash , consensusState)
		store.Set(host.ConsensusStateKey(ethHeader.Height), consensusStamp)
	} else {
<<<<<<< HEAD
		if err := m.RestructChain(cdc, store, *ethHeader); err != nil {
=======
		err = m.RestrictChain(cdc, store, *ethHeader)
		if err != nil {
>>>>>>> 594313a4
			return nil, nil, err
		}
	}
	m.Header = *ethHeader
	newClientState.Header = *ethHeader

	return newClientState, consensusState, nil
}

// checkValidity checks if the eth header is valid.
func checkValidity(
	ctx sdk.Context,
	cdc codec.BinaryCodec,
	store sdk.KVStore,
	clientState *ClientState,
	consState *ConsensusState,
	header Header,
) error {
	if err := header.ValidateBasic(); err != nil {
		return err
	}
	return verifyHeader(ctx, cdc, store, clientState, header)
}

// update the RecentSingers and the ConsensusState.
<<<<<<< HEAD
func update(
	cdc codec.BinaryCodec,
=======
func update(ctx sdk.Context,
	cdc codec.BinaryMarshaler,
>>>>>>> 594313a4
	store sdk.KVStore,
	clientState *ClientState,
	header *Header,
) (
	*ClientState,
	*ConsensusState,
	error,
) {
	cs := &ConsensusState{
		Timestamp: header.Time,
		Number:    header.Height,
		Root:      header.Root,
		Header:    *header,
	}
	setConsensusMetadata(ctx, store, header.GetHeight())
	return clientState, cs, nil
}

<<<<<<< HEAD
func (m ClientState) RestructChain(cdc codec.BinaryCodec, store sdk.KVStore, new Header) error {
=======
func (m ClientState) RestrictChain(cdc codec.BinaryMarshaler, store sdk.KVStore, new Header) error {
>>>>>>> 594313a4
	si, ti := m.Header.Height, new.Height
	var err error
	current := m.Header
	//si > ti
	if si.RevisionHeight > ti.RevisionHeight {
		currentTmp := store.Get(host.ConsensusStateKey(ti))
		if currentTmp == nil {
			return sdkerrors.Wrapf(
				clienttypes.ErrInvalidConsensus, "can not find consensus state for height %s in RestrictChain", ti)
		}
		var currently exported.ConsensusState
		if err = cdc.UnmarshalInterface(currentTmp, &currently); err != nil {
			return sdkerrors.Wrapf(ErrUnmarshalInterface, "can not unmarshal ConsensusState interface in RestrictChain ")

		}
		tmpConsensus, ok := currently.(*ConsensusState)
		if !ok {
			return sdkerrors.Wrapf(
				clienttypes.ErrInvalidConsensus, "can not find consensus state for height %s in RestrictChain", ti)
		}
		current = tmpConsensus.Header
		si = ti
	}
	newHashes := make([]common.Hash, 0)

	for ti.RevisionHeight > si.RevisionHeight {
		newHashes = append(newHashes, new.Hash())
		newTmp := store.Get(ConsensusStateIndexKey(new.ToEthHeader().ParentHash))
		if newTmp == nil {
			return sdkerrors.Wrapf(
				clienttypes.ErrInvalidConsensus, "can not find consensus state for hash %s in RestrictChain in RestrictChain", new.ToEthHeader().ParentHash,
			)
		}
		var currently exported.ConsensusState
		if err := cdc.UnmarshalInterface(newTmp, &currently); err != nil {
			return sdkerrors.Wrapf(ErrUnmarshalInterface, "can not unmarshal ConsensusState interface in RestrictChain ")
		}
		tmpConsensus, ok := currently.(*ConsensusState)
		if !ok {
			return sdkerrors.Wrapf(
				clienttypes.ErrInvalidConsensus, "can not find consensus state for hash %s in RestrictChain", new.ToEthHeader().ParentHash)
		}
		new = tmpConsensus.Header
		ti.RevisionHeight--
	}
	// si.parent != ti.parent
	for !bytes.Equal(current.ParentHash, new.ParentHash) {
		newHashes = append(newHashes, new.Hash())
		newTmp := store.Get(ConsensusStateIndexKey(new.ToEthHeader().ParentHash))
		if newTmp == nil {
			return sdkerrors.Wrapf(
				clienttypes.ErrInvalidConsensus, "can not find consensus state for hash %s in RestrictChain", new.ToEthHeader().ParentHash)
		}
		var currently exported.ConsensusState
		if err = cdc.UnmarshalInterface(newTmp, &currently); err != nil {
			return sdkerrors.Wrapf(ErrUnmarshalInterface, "can not unmarshal ConsensusState interface in RestrictChain ")
		}
		tmpConsensus, ok := currently.(*ConsensusState)
		if !ok {
			return sdkerrors.Wrapf(
				clienttypes.ErrInvalidConsensus, "can not find consensus state for hash %s in RestrictChain", new.ToEthHeader().ParentHash)
		}
		new = tmpConsensus.Header
		ti.RevisionHeight--
		si.RevisionHeight--
		currentTmp := store.Get(host.ConsensusStateKey(si))
		if currentTmp == nil {
			return sdkerrors.Wrapf(
				clienttypes.ErrInvalidConsensus, "can not find consensus state for height %s in RestrictChain", si)
		}
		if err = cdc.UnmarshalInterface(currentTmp, &currently); err != nil {
			return sdkerrors.Wrapf(ErrUnmarshalInterface, "can not unmarshal ConsensusState interface in RestrictChain ")
		}
		tmpConsensus = currently.(*ConsensusState)
		if !ok {
			return sdkerrors.Wrapf(
				clienttypes.ErrInvalidConsensus, "can not  consensus state for height %s in RestrictChain", si)
		}
		current = tmpConsensus.Header
	}
	for i := len(newHashes) - 1; i >= 0; i-- {
		newTmp := store.Get(ConsensusStateIndexKey(newHashes[i]))
		if newTmp == nil {
			return sdkerrors.Wrapf(
				clienttypes.ErrInvalidConsensus, "can not find consensus state for hash %s in RestrictChain", newHashes[i])

		}
		// set main_chain
		store.Set(host.ConsensusStateKey(ti), newTmp)
		ti.RevisionHeight++
	}
	return err
}<|MERGE_RESOLUTION|>--- conflicted
+++ resolved
@@ -89,12 +89,7 @@
 		// set all consensusState by struct (prefix+hash , consensusState)
 		store.Set(host.ConsensusStateKey(ethHeader.Height), consensusStamp)
 	} else {
-<<<<<<< HEAD
-		if err := m.RestructChain(cdc, store, *ethHeader); err != nil {
-=======
-		err = m.RestrictChain(cdc, store, *ethHeader)
-		if err != nil {
->>>>>>> 594313a4
+		if err = m.RestrictChain(cdc, store, *ethHeader); err != nil {
 			return nil, nil, err
 		}
 	}
@@ -120,13 +115,9 @@
 }
 
 // update the RecentSingers and the ConsensusState.
-<<<<<<< HEAD
 func update(
+	ctx sdk.Context,
 	cdc codec.BinaryCodec,
-=======
-func update(ctx sdk.Context,
-	cdc codec.BinaryMarshaler,
->>>>>>> 594313a4
 	store sdk.KVStore,
 	clientState *ClientState,
 	header *Header,
@@ -145,11 +136,7 @@
 	return clientState, cs, nil
 }
 
-<<<<<<< HEAD
-func (m ClientState) RestructChain(cdc codec.BinaryCodec, store sdk.KVStore, new Header) error {
-=======
-func (m ClientState) RestrictChain(cdc codec.BinaryMarshaler, store sdk.KVStore, new Header) error {
->>>>>>> 594313a4
+func (m ClientState) RestrictChain(cdc codec.BinaryCodec, store sdk.KVStore, new Header) error {
 	si, ti := m.Header.Height, new.Height
 	var err error
 	current := m.Header
