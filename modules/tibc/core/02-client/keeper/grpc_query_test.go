package keeper_test

import (
	"fmt"
	"time"

	codectypes "github.com/cosmos/cosmos-sdk/codec/types"
	sdk "github.com/cosmos/cosmos-sdk/types"
	"github.com/cosmos/cosmos-sdk/types/query"

	"github.com/bianjieai/tibc-go/modules/tibc/core/02-client/types"
	commitmenttypes "github.com/bianjieai/tibc-go/modules/tibc/core/23-commitment/types"
	ibctmtypes "github.com/bianjieai/tibc-go/modules/tibc/light-clients/07-tendermint/types"
	ibctesting "github.com/bianjieai/tibc-go/modules/tibc/testing"
)

func (suite *KeeperTestSuite) TestQueryClientState() {
	var (
		req            *types.QueryClientStateRequest
		expClientState *codectypes.Any
	)

	testCases := []struct {
		msg      string
		malleate func()
		expPass  bool
	}{{
		"invalid chainName",
		func() {
			req = &types.QueryClientStateRequest{}
		},
		false,
	}, {
		"client not found",
		func() {
			req = &types.QueryClientStateRequest{
				ChainName: testChainName,
			}
		},
		false,
	}, {
		"success",
		func() {
			clientState := ibctmtypes.NewClientState(testChainID, ibctmtypes.DefaultTrustLevel, trustingPeriod, ubdPeriod, maxClockDrift, types.ZeroHeight(), commitmenttypes.GetSDKSpecs(), ibctesting.Prefix, 0)
			suite.keeper.SetClientState(suite.ctx, testChainName, clientState)

			var err error
			expClientState, err = types.PackClientState(clientState)
			suite.Require().NoError(err)

			req = &types.QueryClientStateRequest{
				ChainName: testChainName,
			}
		},
		true,
	}}

	for _, tc := range testCases {
		suite.Run(fmt.Sprintf("Case %s", tc.msg), func() {
			suite.SetupTest() // reset

			tc.malleate()
			ctx := sdk.WrapSDKContext(suite.ctx)
			res, err := suite.queryClient.ClientState(ctx, req)

			if tc.expPass {
				suite.Require().NoError(err)
				suite.Require().NotNil(res)
				suite.Require().Equal(expClientState, res.ClientState)

				// ensure UnpackInterfaces is defined
				cachedValue := res.ClientState.GetCachedValue()
				suite.Require().NotNil(cachedValue)
			} else {
				suite.Require().Error(err)
			}
		})
	}
}

func (suite *KeeperTestSuite) TestQueryClientStates() {
	var (
		req             *types.QueryClientStatesRequest
		expClientStates = types.IdentifiedClientStates{}
	)

	testCases := []struct {
		msg      string
		malleate func()
		expPass  bool
	}{{
		"empty pagination",
		func() {
			req = &types.QueryClientStatesRequest{}
		},
		true,
	}, {
		"success, no results",
		func() {
			req = &types.QueryClientStatesRequest{
				Pagination: &query.PageRequest{
					Limit:      3,
					CountTotal: true,
				},
			}
		},
		true,
	}, {
		"success",
		func() {
			// setup testing conditions
			path := ibctesting.NewPath(suite.chainA, suite.chainB)
			suite.coordinator.SetupClients(path)

			clientStateA1 := path.EndpointA.GetClientState()

			idcs := types.NewIdentifiedClientState(path.EndpointB.ChainName, clientStateA1)

			// order is sorted by client id, localhost is last
			expClientStates = types.IdentifiedClientStates{idcs}.Sort()
			req = &types.QueryClientStatesRequest{
				Pagination: &query.PageRequest{
					Limit:      7,
					CountTotal: true,
				},
			}
		},
		true,
	}}

	for _, tc := range testCases {
		suite.Run(fmt.Sprintf("Case %s", tc.msg), func() {
			suite.SetupTest() // reset
			tc.malleate()

			ctx := sdk.WrapSDKContext(suite.chainA.GetContext())
			res, err := suite.chainA.QueryServer.ClientStates(ctx, req)

			if tc.expPass {
				suite.Require().NoError(err)
				suite.Require().NotNil(res)
				suite.Require().Equal(expClientStates.Sort(), res.ClientStates)
			} else {
				suite.Require().Error(err)
			}
		})
	}
}

func (suite *KeeperTestSuite) TestQueryConsensusState() {
	var (
		req               *types.QueryConsensusStateRequest
		expConsensusState *codectypes.Any
	)

	testCases := []struct {
		msg      string
		malleate func()
		expPass  bool
	}{{
		"invalid chainName",
		func() {
			req = &types.QueryConsensusStateRequest{}
		},
		false,
	}, {
		"invalid height",
		func() {
			req = &types.QueryConsensusStateRequest{
				ChainName:      testChainName,
				RevisionNumber: 0,
				RevisionHeight: 0,
				LatestHeight:   false,
			}
		},
		false,
	}, {
		"consensus state not found",
		func() {
			req = &types.QueryConsensusStateRequest{
				ChainName:    testChainName,
				LatestHeight: true,
			}
		},
		false,
	}, {
		"success latest height",
		func() {
			clientState := ibctmtypes.NewClientState(testChainID, ibctmtypes.DefaultTrustLevel, trustingPeriod, ubdPeriod, maxClockDrift, testClientHeight, commitmenttypes.GetSDKSpecs(), ibctesting.Prefix, 0)
			cs := ibctmtypes.NewConsensusState(
				suite.consensusState.Timestamp, commitmenttypes.NewMerkleRoot([]byte("hash1")), nil,
			)
			suite.keeper.SetClientState(suite.ctx, testChainName, clientState)
			suite.keeper.SetClientConsensusState(suite.ctx, testChainName, testClientHeight, cs)

			var err error
			expConsensusState, err = types.PackConsensusState(cs)
			suite.Require().NoError(err)

			req = &types.QueryConsensusStateRequest{
				ChainName:    testChainName,
				LatestHeight: true,
			}
		},
		true,
	}, {
		"success with height",
		func() {
			cs := ibctmtypes.NewConsensusState(
				suite.consensusState.Timestamp, commitmenttypes.NewMerkleRoot([]byte("hash1")), nil,
			)
			suite.keeper.SetClientConsensusState(suite.ctx, testChainName, testClientHeight, cs)

			var err error
			expConsensusState, err = types.PackConsensusState(cs)
			suite.Require().NoError(err)

			req = &types.QueryConsensusStateRequest{
				ChainName:      testChainName,
				RevisionNumber: 0,
				RevisionHeight: height,
			}
		},
		true,
	}}

	for _, tc := range testCases {
		suite.Run(fmt.Sprintf("Case %s", tc.msg), func() {
			suite.SetupTest() // reset

			tc.malleate()
			ctx := sdk.WrapSDKContext(suite.ctx)
			res, err := suite.queryClient.ConsensusState(ctx, req)

			if tc.expPass {
				suite.Require().NoError(err)
				suite.Require().NotNil(res)
				suite.Require().Equal(expConsensusState, res.ConsensusState)

				// ensure UnpackInterfaces is defined
				cachedValue := res.ConsensusState.GetCachedValue()
				suite.Require().NotNil(cachedValue)
			} else {
				suite.Require().Error(err)
			}
		})
	}
}

func (suite *KeeperTestSuite) TestQueryConsensusStates() {
	var (
		req                *types.QueryConsensusStatesRequest
		expConsensusStates = []types.ConsensusStateWithHeight{}
	)

	testCases := []struct {
		msg      string
		malleate func()
		expPass  bool
	}{{
		"invalid client identifier",
		func() {
			req = &types.QueryConsensusStatesRequest{}
		},
		false,
	}, {
		"empty pagination",
		func() {
			req = &types.QueryConsensusStatesRequest{
				ChainName: testChainName,
			}
		},
		true,
	}, {
		"success, no results",
		func() {
			req = &types.QueryConsensusStatesRequest{
				ChainName: testChainName,
				Pagination: &query.PageRequest{
					Limit:      3,
					CountTotal: true,
				},
			}
		},
<<<<<<< HEAD
		{
			"success",
			func() {

				cs := ibctmtypes.NewConsensusState(
					suite.consensusState.Timestamp, commitmenttypes.NewMerkleRoot([]byte("hash1")), nil,
				)
				cs2 := ibctmtypes.NewConsensusState(
					suite.consensusState.Timestamp.Add(time.Second), commitmenttypes.NewMerkleRoot([]byte("hash2")), nil,
				)
				cs3 := ibctmtypes.NewConsensusState(
					suite.consensusState.Timestamp.Add(time.Second), commitmenttypes.NewMerkleRoot([]byte("hash3")), nil,
				)

				clientState := ibctmtypes.NewClientState(
					testChainID, ibctmtypes.DefaultTrustLevel, trustingPeriod, ubdPeriod, maxClockDrift, testClientHeight, commitmenttypes.GetSDKSpecs(), ibctesting.Prefix, 0,
				)

				// Use CreateClient to ensure that processedTime metadata gets stored.
				err := suite.keeper.CreateClient(suite.ctx, testChainName, clientState, cs)
				suite.Require().NoError(err)
				for n := testClientHeight.RevisionHeight + 1; n <= 12; n++ {
					suite.keeper.SetClientConsensusState(suite.ctx, testChainName,
						types.NewHeight(testClientHeight.RevisionNumber, n), cs3)
				}

				// order is swapped because the res is sorted by client id
				expConsensusStates = []types.ConsensusStateWithHeight{
					types.NewConsensusStateWithHeight(testClientHeight, cs),
					types.NewConsensusStateWithHeight(testClientHeight.Increment().(types.Height), cs2),
				}
				req = &types.QueryConsensusStatesRequest{
					ChainName: testChainName,
					Pagination: &query.PageRequest{
						Limit:      5,
						CountTotal: true,
					},
				}
			},
			true,
=======
		true,
	}, {
		"success",
		func() {
			cs := ibctmtypes.NewConsensusState(
				suite.consensusState.Timestamp, commitmenttypes.NewMerkleRoot([]byte("hash1")), nil,
			)
			cs2 := ibctmtypes.NewConsensusState(
				suite.consensusState.Timestamp.Add(time.Second), commitmenttypes.NewMerkleRoot([]byte("hash2")), nil,
			)

			clientState := ibctmtypes.NewClientState(
				testChainID, ibctmtypes.DefaultTrustLevel, trustingPeriod, ubdPeriod, maxClockDrift, testClientHeight, commitmenttypes.GetSDKSpecs(), ibctesting.Prefix, 0,
			)

			// Use CreateClient to ensure that processedTime metadata gets stored.
			err := suite.keeper.CreateClient(suite.ctx, testChainName, clientState, cs)
			suite.Require().NoError(err)
			suite.keeper.SetClientConsensusState(suite.ctx, testChainName, testClientHeight.Increment(), cs2)

			// order is swapped because the res is sorted by client id
			expConsensusStates = []types.ConsensusStateWithHeight{
				types.NewConsensusStateWithHeight(testClientHeight, cs),
				types.NewConsensusStateWithHeight(testClientHeight.Increment().(types.Height), cs2),
			}
			req = &types.QueryConsensusStatesRequest{
				ChainName: testChainName,
				Pagination: &query.PageRequest{
					Limit:      3,
					CountTotal: true,
				},
			}
>>>>>>> bc1371e8
		},
		true,
	}}

	for _, tc := range testCases {
		suite.Run(fmt.Sprintf("Case %s", tc.msg), func() {
			suite.SetupTest() // reset

			tc.malleate()
			ctx := sdk.WrapSDKContext(suite.ctx)

			res, err := suite.queryClient.ConsensusStates(ctx, req)

			if tc.expPass {
				suite.Require().NoError(err)
				suite.Require().NotNil(res)
				suite.Require().Equal(len(expConsensusStates), len(res.ConsensusStates))
				for i := range expConsensusStates {
					suite.Require().NotNil(res.ConsensusStates[i])
					suite.Require().Equal(expConsensusStates[i], res.ConsensusStates[i])

					// ensure UnpackInterfaces is defined
					cachedValue := res.ConsensusStates[i].ConsensusState.GetCachedValue()
					suite.Require().NotNil(cachedValue)
				}
			} else {
				suite.Require().Error(err)
			}
		})
	}
}<|MERGE_RESOLUTION|>--- conflicted
+++ resolved
@@ -282,48 +282,7 @@
 				},
 			}
 		},
-<<<<<<< HEAD
-		{
-			"success",
-			func() {
-
-				cs := ibctmtypes.NewConsensusState(
-					suite.consensusState.Timestamp, commitmenttypes.NewMerkleRoot([]byte("hash1")), nil,
-				)
-				cs2 := ibctmtypes.NewConsensusState(
-					suite.consensusState.Timestamp.Add(time.Second), commitmenttypes.NewMerkleRoot([]byte("hash2")), nil,
-				)
-				cs3 := ibctmtypes.NewConsensusState(
-					suite.consensusState.Timestamp.Add(time.Second), commitmenttypes.NewMerkleRoot([]byte("hash3")), nil,
-				)
-
-				clientState := ibctmtypes.NewClientState(
-					testChainID, ibctmtypes.DefaultTrustLevel, trustingPeriod, ubdPeriod, maxClockDrift, testClientHeight, commitmenttypes.GetSDKSpecs(), ibctesting.Prefix, 0,
-				)
-
-				// Use CreateClient to ensure that processedTime metadata gets stored.
-				err := suite.keeper.CreateClient(suite.ctx, testChainName, clientState, cs)
-				suite.Require().NoError(err)
-				for n := testClientHeight.RevisionHeight + 1; n <= 12; n++ {
-					suite.keeper.SetClientConsensusState(suite.ctx, testChainName,
-						types.NewHeight(testClientHeight.RevisionNumber, n), cs3)
-				}
-
-				// order is swapped because the res is sorted by client id
-				expConsensusStates = []types.ConsensusStateWithHeight{
-					types.NewConsensusStateWithHeight(testClientHeight, cs),
-					types.NewConsensusStateWithHeight(testClientHeight.Increment().(types.Height), cs2),
-				}
-				req = &types.QueryConsensusStatesRequest{
-					ChainName: testChainName,
-					Pagination: &query.PageRequest{
-						Limit:      5,
-						CountTotal: true,
-					},
-				}
-			},
-			true,
-=======
+
 		true,
 	}, {
 		"success",
@@ -356,7 +315,6 @@
 					CountTotal: true,
 				},
 			}
->>>>>>> bc1371e8
 		},
 		true,
 	}}
