package types

import (
	codectypes "github.com/cosmos/cosmos-sdk/codec/types"
	sdk "github.com/cosmos/cosmos-sdk/types"
	sdkerrors "github.com/cosmos/cosmos-sdk/types/errors"
	govtypes "github.com/cosmos/cosmos-sdk/x/gov/types"

	host "github.com/bianjieai/tibc-go/modules/tibc/core/24-host"
	"github.com/bianjieai/tibc-go/modules/tibc/core/exported"
)

const (
	ProposalTypeClientCreate    = "CreateClient"
	ProposalTypeClientUpgrade   = "UpgradeClient"
	ProposalTypeRelayerRegister = "RegisterRelayer"
)

var (
	_ govtypes.Content = &CreateClientProposal{}
	_ govtypes.Content = &UpgradeClientProposal{}
	_ govtypes.Content = &RegisterRelayerProposal{}

	_ codectypes.UnpackInterfacesMessage = &CreateClientProposal{}
	_ codectypes.UnpackInterfacesMessage = &UpgradeClientProposal{}
)

func init() {
	govtypes.RegisterProposalType(ProposalTypeClientCreate)
	govtypes.RegisterProposalType(ProposalTypeClientUpgrade)
	govtypes.RegisterProposalType(ProposalTypeRelayerRegister)
}

// NewCreateClientProposal creates a new client proposal.
func NewCreateClientProposal(title, description, chainName string, clientState exported.ClientState, consensusState exported.ConsensusState) (*CreateClientProposal, error) {
	clientStateAny, err := PackClientState(clientState)
	if err != nil {
		return nil, err
	}

	consensusStateAny, err := PackConsensusState(consensusState)
	if err != nil {
		return nil, err
	}

	return &CreateClientProposal{
		Title:          title,
		Description:    description,
		ChainName:      chainName,
		ClientState:    clientStateAny,
		ConsensusState: consensusStateAny,
	}, nil
}

// GetTitle returns the title of a client update proposal.
func (cup *CreateClientProposal) GetTitle() string { return cup.Title }

// GetDescription returns the description of a client update proposal.
func (cup *CreateClientProposal) GetDescription() string { return cup.Description }

// ProposalRoute returns the routing key of a client update proposal.
func (cup *CreateClientProposal) ProposalRoute() string { return RouterKey }

// ProposalType returns the type of a client update proposal.
func (cup *CreateClientProposal) ProposalType() string { return ProposalTypeClientCreate }

// ValidateBasic runs basic stateless validity checks
func (cup *CreateClientProposal) ValidateBasic() error {
	err := govtypes.ValidateAbstract(cup)
	if err != nil {
		return err
	}

	if err := host.ClientIdentifierValidator(cup.ChainName); err != nil {
		return err
	}

	clientState, err := UnpackClientState(cup.ClientState)
	if err != nil {
		return err
	}
	return clientState.Validate()
}

<<<<<<< HEAD
// NewUpgradeClientProposal create a upgrade client proposal.
=======
// UnpackInterfaces implements UnpackInterfacesMessage.UnpackInterfaces
func (cup CreateClientProposal) UnpackInterfaces(unpacker codectypes.AnyUnpacker) error {
	if err := unpacker.UnpackAny(cup.ClientState, new(exported.ClientState));err != nil  {
		return err
	}

	if err := unpacker.UnpackAny(cup.ConsensusState, new(exported.ConsensusState));err != nil  {
		return err
	}
	return nil
}

// NewUpgradeClientProposal creates a upgrade client proposal.
>>>>>>> f33cc0d3
func NewUpgradeClientProposal(title, description, chainName string, clientState exported.ClientState, consensusState exported.ConsensusState) (*UpgradeClientProposal, error) {
	clientStateAny, err := PackClientState(clientState)
	if err != nil {
		return nil, err
	}

	consensusStateAny, err := PackConsensusState(consensusState)
	if err != nil {
		return nil, err
	}

	return &UpgradeClientProposal{
		Title:          title,
		Description:    description,
		ChainName:      chainName,
		ClientState:    clientStateAny,
		ConsensusState: consensusStateAny,
	}, nil
}

// GetTitle returns the title of a client update proposal.
func (cup *UpgradeClientProposal) GetTitle() string { return cup.Title }

// GetDescription returns the description of a client update proposal.
func (cup *UpgradeClientProposal) GetDescription() string { return cup.Description }

// ProposalRoute returns the routing key of a client update proposal.
func (cup *UpgradeClientProposal) ProposalRoute() string { return RouterKey }

// ProposalType returns the type of a client update proposal.
func (cup *UpgradeClientProposal) ProposalType() string { return ProposalTypeClientUpgrade }

// ValidateBasic runs basic stateless validity checks
func (cup *UpgradeClientProposal) ValidateBasic() error {
	err := govtypes.ValidateAbstract(cup)
	if err != nil {
		return err
	}

	if err := host.ClientIdentifierValidator(cup.ChainName); err != nil {
		return err
	}

	clientState, err := UnpackClientState(cup.ClientState)
	if err != nil {
		return err
	}
	return clientState.Validate()
}

// UnpackInterfaces implements UnpackInterfacesMessage.UnpackInterfaces
func (cup UpgradeClientProposal) UnpackInterfaces(unpacker codectypes.AnyUnpacker) error {
	if err := unpacker.UnpackAny(cup.ClientState, new(exported.ClientState));err != nil  {
		return err
	}

	if err := unpacker.UnpackAny(cup.ConsensusState, new(exported.ConsensusState));err != nil  {
		return err
	}
	return nil
}

// NewRegisterRelayerProposal creates a new client proposal.
func NewRegisterRelayerProposal(title, description, chainName string, relayers []string) *RegisterRelayerProposal {
	return &RegisterRelayerProposal{
		Title:       title,
		Description: description,
		ChainName:   chainName,
		Relayers:    relayers,
	}
}

// GetTitle returns the title of a client update proposal.
func (rrp *RegisterRelayerProposal) GetTitle() string { return rrp.Title }

// GetDescription returns the description of a client update proposal.
func (rrp *RegisterRelayerProposal) GetDescription() string { return rrp.Description }

// ProposalRoute returns the routing key of a client update proposal.
func (rrp *RegisterRelayerProposal) ProposalRoute() string { return RouterKey }

// ProposalType returns the type of a client update proposal.
func (rrp *RegisterRelayerProposal) ProposalType() string { return ProposalTypeRelayerRegister }

// ValidateBasic runs basic stateless validity checks
func (rrp *RegisterRelayerProposal) ValidateBasic() error {
	err := govtypes.ValidateAbstract(rrp)
	if err != nil {
		return err
	}

	if err := host.ClientIdentifierValidator(rrp.ChainName); err != nil {
		return err
	}

	if len(rrp.Relayers) == 0 {
		return govtypes.ErrInvalidLengthGov
	}

	for _, relayer := range rrp.Relayers {
		_, err := sdk.AccAddressFromBech32(relayer)
		if err != nil {
			return sdkerrors.Wrapf(sdkerrors.ErrInvalidAddress, "string could not be parsed as address: %v", err)
		}
	}
	return nil
}<|MERGE_RESOLUTION|>--- conflicted
+++ resolved
@@ -82,23 +82,19 @@
 	return clientState.Validate()
 }
 
-<<<<<<< HEAD
-// NewUpgradeClientProposal create a upgrade client proposal.
-=======
 // UnpackInterfaces implements UnpackInterfacesMessage.UnpackInterfaces
 func (cup CreateClientProposal) UnpackInterfaces(unpacker codectypes.AnyUnpacker) error {
-	if err := unpacker.UnpackAny(cup.ClientState, new(exported.ClientState));err != nil  {
-		return err
-	}
-
-	if err := unpacker.UnpackAny(cup.ConsensusState, new(exported.ConsensusState));err != nil  {
+	if err := unpacker.UnpackAny(cup.ClientState, new(exported.ClientState)); err != nil {
+		return err
+	}
+
+	if err := unpacker.UnpackAny(cup.ConsensusState, new(exported.ConsensusState)); err != nil {
 		return err
 	}
 	return nil
 }
 
-// NewUpgradeClientProposal creates a upgrade client proposal.
->>>>>>> f33cc0d3
+// NewUpgradeClientProposal create a upgrade client proposal.
 func NewUpgradeClientProposal(title, description, chainName string, clientState exported.ClientState, consensusState exported.ConsensusState) (*UpgradeClientProposal, error) {
 	clientStateAny, err := PackClientState(clientState)
 	if err != nil {
@@ -151,11 +147,11 @@
 
 // UnpackInterfaces implements UnpackInterfacesMessage.UnpackInterfaces
 func (cup UpgradeClientProposal) UnpackInterfaces(unpacker codectypes.AnyUnpacker) error {
-	if err := unpacker.UnpackAny(cup.ClientState, new(exported.ClientState));err != nil  {
-		return err
-	}
-
-	if err := unpacker.UnpackAny(cup.ConsensusState, new(exported.ConsensusState));err != nil  {
+	if err := unpacker.UnpackAny(cup.ClientState, new(exported.ClientState)); err != nil {
+		return err
+	}
+
+	if err := unpacker.UnpackAny(cup.ConsensusState, new(exported.ConsensusState)); err != nil {
 		return err
 	}
 	return nil
