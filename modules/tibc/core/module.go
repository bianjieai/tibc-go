package ibc

import (
	"context"
	"encoding/json"
	"fmt"
	"math/rand"

	"github.com/gorilla/mux"
	"github.com/grpc-ecosystem/grpc-gateway/runtime"
	"github.com/spf13/cobra"

	abci "github.com/tendermint/tendermint/abci/types"

	"github.com/cosmos/cosmos-sdk/client"
	"github.com/cosmos/cosmos-sdk/codec"
	codectypes "github.com/cosmos/cosmos-sdk/codec/types"
	sdk "github.com/cosmos/cosmos-sdk/types"
	"github.com/cosmos/cosmos-sdk/types/module"
	simtypes "github.com/cosmos/cosmos-sdk/types/simulation"

	clienttypes "github.com/bianjieai/tibc-go/modules/tibc/core/02-client/types"
	packettypes "github.com/bianjieai/tibc-go/modules/tibc/core/04-packet/types"
	host "github.com/bianjieai/tibc-go/modules/tibc/core/24-host"
	"github.com/bianjieai/tibc-go/modules/tibc/core/client/cli"
	"github.com/bianjieai/tibc-go/modules/tibc/core/keeper"
	"github.com/bianjieai/tibc-go/modules/tibc/core/simulation"
	"github.com/bianjieai/tibc-go/modules/tibc/core/types"
)

var (
	_ module.AppModule           = AppModule{}
	_ module.AppModuleBasic      = AppModuleBasic{}
	_ module.AppModuleSimulation = AppModule{}
)

// AppModuleBasic defines the basic application module used by the ibc module.
type AppModuleBasic struct{}

var _ module.AppModuleBasic = AppModuleBasic{}

// Name returns the ibc module's name.
func (AppModuleBasic) Name() string {
	return host.ModuleName
}

// RegisterLegacyAminoCodec does nothing. IBC does not support amino.
func (AppModuleBasic) RegisterLegacyAminoCodec(*codec.LegacyAmino) {}

// DefaultGenesis returns default genesis state as raw bytes for the ibc
// module.
func (AppModuleBasic) DefaultGenesis(cdc codec.JSONMarshaler) json.RawMessage {
	return cdc.MustMarshalJSON(types.DefaultGenesisState())
}

// ValidateGenesis performs genesis state validation for the ibc module.
func (AppModuleBasic) ValidateGenesis(cdc codec.JSONMarshaler, config client.TxEncodingConfig, bz json.RawMessage) error {
	var gs types.GenesisState
	if err := cdc.UnmarshalJSON(bz, &gs); err != nil {
		return fmt.Errorf("failed to unmarshal %s genesis state: %w", host.ModuleName, err)
	}

	return gs.Validate()
}

// RegisterRESTRoutes does nothing. IBC does not support legacy REST routes.
func (AppModuleBasic) RegisterRESTRoutes(client.Context, *mux.Router) {}

// RegisterGRPCGatewayRoutes registers the gRPC Gateway routes for the ibc module.
func (AppModuleBasic) RegisterGRPCGatewayRoutes(clientCtx client.Context, mux *runtime.ServeMux) {
	clienttypes.RegisterQueryHandlerClient(context.Background(), mux, clienttypes.NewQueryClient(clientCtx))
	packettypes.RegisterQueryHandlerClient(context.Background(), mux, packettypes.NewQueryClient(clientCtx))
}

// GetTxCmd returns the root tx command for the ibc module.
func (AppModuleBasic) GetTxCmd() *cobra.Command {
	return cli.GetTxCmd()
}

// GetQueryCmd returns no root query command for the ibc module.
func (AppModuleBasic) GetQueryCmd() *cobra.Command {
	return cli.GetQueryCmd()
}

// RegisterInterfaces registers module concrete types into protobuf Any.
func (AppModuleBasic) RegisterInterfaces(registry codectypes.InterfaceRegistry) {
	types.RegisterInterfaces(registry)
}

// AppModule implements an application module for the ibc module.
type AppModule struct {
	AppModuleBasic
	keeper *keeper.Keeper

	// create localhost by default
	createLocalhost bool
}

// NewAppModule creates a new AppModule object
func NewAppModule(k *keeper.Keeper) AppModule {
	return AppModule{
		keeper: k,
	}
}

// Name returns the ibc module's name.
func (AppModule) Name() string {
	return host.ModuleName
}

// RegisterInvariants registers the ibc module invariants.
func (am AppModule) RegisterInvariants(ir sdk.InvariantRegistry) {
	// TODO:
}

// Route returns the message routing key for the ibc module.
func (am AppModule) Route() sdk.Route {
	return sdk.NewRoute(host.RouterKey, NewHandler(*am.keeper))
}

// QuerierRoute returns the ibc module's querier route name.
func (AppModule) QuerierRoute() string {
	return host.QuerierRoute
}

// LegacyQuerierHandler returns nil. IBC does not support the legacy querier.
func (am AppModule) LegacyQuerierHandler(legacyQuerierCdc *codec.LegacyAmino) sdk.Querier {
	return nil
}

// RegisterServices registers module services.
func (am AppModule) RegisterServices(cfg module.Configurator) {
	clienttypes.RegisterMsgServer(cfg.MsgServer(), am.keeper)
	packettypes.RegisterMsgServer(cfg.MsgServer(), am.keeper)
	types.RegisterQueryService(cfg.QueryServer(), am.keeper)
}

// InitGenesis performs genesis initialization for the ibc module. It returns
// no validator updates.
func (am AppModule) InitGenesis(ctx sdk.Context, cdc codec.JSONMarshaler, bz json.RawMessage) []abci.ValidatorUpdate {
	var gs types.GenesisState
	err := cdc.UnmarshalJSON(bz, &gs)
	if err != nil {
		panic(fmt.Sprintf("failed to unmarshal %s genesis state: %s", host.ModuleName, err))
	}
	InitGenesis(ctx, *am.keeper, am.createLocalhost, &gs)
	return []abci.ValidatorUpdate{}
}

// ExportGenesis returns the exported genesis state as raw bytes for the ibc
// module.
func (am AppModule) ExportGenesis(ctx sdk.Context, cdc codec.JSONMarshaler) json.RawMessage {
	return cdc.MustMarshalJSON(ExportGenesis(ctx, *am.keeper))
}

// BeginBlock returns the begin blocker for the ibc module.
<<<<<<< HEAD
func (am AppModule) BeginBlock(ctx sdk.Context, req abci.RequestBeginBlock) {}
=======
func (am AppModule) BeginBlock(ctx sdk.Context, req abci.RequestBeginBlock) {
}
>>>>>>> 6b78d73e

// EndBlock returns the end blocker for the ibc module. It returns no validator
// updates.
func (am AppModule) EndBlock(ctx sdk.Context, req abci.RequestEndBlock) []abci.ValidatorUpdate {
	return []abci.ValidatorUpdate{}
}

// ____________________________________________________________________________

// AppModuleSimulation functions

// GenerateGenesisState creates a randomized GenState of the ibc module.
func (AppModule) GenerateGenesisState(simState *module.SimulationState) {
	simulation.RandomizedGenState(simState)
}

// ProposalContents doesn't return any content functions for governance proposals.
func (AppModule) ProposalContents(_ module.SimulationState) []simtypes.WeightedProposalContent {
	return nil
}

// RandomizedParams returns nil since IBC doesn't register parameter changes.
func (AppModule) RandomizedParams(_ *rand.Rand) []simtypes.ParamChange {
	return nil
}

// RegisterStoreDecoder registers a decoder for ibc module's types
func (am AppModule) RegisterStoreDecoder(sdr sdk.StoreDecoderRegistry) {
	sdr[host.StoreKey] = simulation.NewDecodeStore(*am.keeper)
}

// WeightedOperations returns the all the ibc module operations with their respective weights.
func (am AppModule) WeightedOperations(_ module.SimulationState) []simtypes.WeightedOperation {
	return nil
}<|MERGE_RESOLUTION|>--- conflicted
+++ resolved
@@ -154,12 +154,8 @@
 }
 
 // BeginBlock returns the begin blocker for the ibc module.
-<<<<<<< HEAD
-func (am AppModule) BeginBlock(ctx sdk.Context, req abci.RequestBeginBlock) {}
-=======
 func (am AppModule) BeginBlock(ctx sdk.Context, req abci.RequestBeginBlock) {
 }
->>>>>>> 6b78d73e
 
 // EndBlock returns the end blocker for the ibc module. It returns no validator
 // updates.
