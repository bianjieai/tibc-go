--- conflicted
+++ resolved
@@ -63,11 +63,7 @@
 }
 
 // GetNextSequenceSend gets a channel's next send sequence from the store
-<<<<<<< HEAD
 func (k Keeper) GetNextSequenceSend(ctx sdk.Context, sourceChain, destChain string) uint64 {
-=======
-func (k Keeper) GetNextSequenceSend(ctx sdk.Context, sourceChain, destChain string) (uint64, bool) {
->>>>>>> 24d2a612
 	store := ctx.KVStore(k.storeKey)
 	bz := store.Get(host.NextSequenceSendKey(sourceChain, destChain))
 	if bz == nil {
