package keeper

import (
	"encoding/binary"
<<<<<<< HEAD
	sdkerrors "github.com/cosmos/cosmos-sdk/types/errors"
=======
>>>>>>> cb1769d2
	"strconv"
	"strings"

	sdkerrors "github.com/cosmos/cosmos-sdk/types/errors"

	"github.com/tendermint/tendermint/libs/log"
	db "github.com/tendermint/tm-db"

	"github.com/cosmos/cosmos-sdk/codec"
	sdk "github.com/cosmos/cosmos-sdk/types"

	"github.com/bianjieai/tibc-go/modules/tibc/core/04-packet/types"
	host "github.com/bianjieai/tibc-go/modules/tibc/core/24-host"
)

// Keeper defines the IBC channel keeper
type Keeper struct {
	// implements gRPC QueryServer interface
	types.QueryServer

	storeKey      sdk.StoreKey
	cdc           codec.BinaryMarshaler
	clientKeeper  types.ClientKeeper
	routingKeeper types.RoutingKeeper
}

// NewKeeper creates a new IBC channel Keeper instance
func NewKeeper(
	cdc codec.BinaryMarshaler, key sdk.StoreKey,
	clientKeeper types.ClientKeeper,
	routingKeeper types.RoutingKeeper,
) Keeper {
	return Keeper{
		storeKey:      key,
		cdc:           cdc,
		clientKeeper:  clientKeeper,
		routingKeeper: routingKeeper,
	}
}

// Logger returns a module-specific logger.
func (k Keeper) Logger(ctx sdk.Context) log.Logger {
	return ctx.Logger().With("module", "x/"+host.ModuleName+"/"+types.SubModuleName)
}

// GetNextChannelSequence gets the next channel sequence from the store.
func (k Keeper) GetNextChannelSequence(ctx sdk.Context) uint64 {
	store := ctx.KVStore(k.storeKey)
	bz := store.Get([]byte(types.KeyNextChannelSequence))
	if bz == nil {
		panic("next channel sequence is nil")
	}

	return sdk.BigEndianToUint64(bz)
}

// SetNextChannelSequence sets the next channel sequence to the store.
func (k Keeper) SetNextChannelSequence(ctx sdk.Context, sequence uint64) {
	store := ctx.KVStore(k.storeKey)
	bz := sdk.Uint64ToBigEndian(sequence)
	store.Set([]byte(types.KeyNextChannelSequence), bz)
}

// GetNextSequenceSend gets a channel's next send sequence from the store
func (k Keeper) GetNextSequenceSend(ctx sdk.Context, sourceChain, destChain string) (uint64, bool) {
	store := ctx.KVStore(k.storeKey)
	bz := store.Get(host.NextSequenceSendKey(sourceChain, destChain))
	if bz == nil {
		return 1, false
	}

	return sdk.BigEndianToUint64(bz), true
}

// SetNextSequenceSend sets a channel's next send sequence to the store
func (k Keeper) SetNextSequenceSend(ctx sdk.Context, sourceChain, destChain string, sequence uint64) {
	store := ctx.KVStore(k.storeKey)
	bz := sdk.Uint64ToBigEndian(sequence)
	store.Set(host.NextSequenceSendKey(sourceChain, destChain), bz)
}

// GetPacketReceipt gets a packet receipt from the store
func (k Keeper) GetPacketReceipt(ctx sdk.Context, sourceChain, destChain string, sequence uint64) (string, bool) {
	store := ctx.KVStore(k.storeKey)
	bz := store.Get(host.PacketReceiptKey(sourceChain, destChain, sequence))
	if bz == nil {
		return "", false
	}

	return string(bz), true
}

// SetPacketReceipt sets an empty packet receipt to the store
func (k Keeper) SetPacketReceipt(ctx sdk.Context, sourceChain, destChain string, sequence uint64) {
	store := ctx.KVStore(k.storeKey)
	store.Set(host.PacketReceiptKey(sourceChain, destChain, sequence), []byte{byte(1)})
}

func (k Keeper) deletePacketReceipt(ctx sdk.Context, sourceChain, destChain string, sequence uint64) {
	store := ctx.KVStore(k.storeKey)
	store.Delete(host.PacketReceiptKey(sourceChain, destChain, sequence))
}

// HasPacketAcknowledgement check if the packet ack hash is already on the store
func (k Keeper) HasPacketReceipt(ctx sdk.Context, sourceChain, destChain string, sequence uint64) bool {
	store := ctx.KVStore(k.storeKey)
	return store.Has(host.PacketReceiptKey(sourceChain, destChain, sequence))
}

// GetPacketCommitment gets the packet commitment hash from the store
func (k Keeper) GetPacketCommitment(ctx sdk.Context, sourceChain, destChain string, sequence uint64) []byte {
	store := ctx.KVStore(k.storeKey)
	bz := store.Get(host.PacketCommitmentKey(sourceChain, destChain, sequence))
	return bz
}

// HasPacketCommitment returns true if the packet commitment exists
func (k Keeper) HasPacketCommitment(ctx sdk.Context, sourceChain, destChain string, sequence uint64) bool {
	store := ctx.KVStore(k.storeKey)
	return store.Has(host.PacketCommitmentKey(sourceChain, destChain, sequence))
}

// SetPacketCommitment sets the packet commitment hash to the store
func (k Keeper) SetPacketCommitment(ctx sdk.Context, sourceChain, destChain string, sequence uint64, commitmentHash []byte) {
	store := ctx.KVStore(k.storeKey)
	store.Set(host.PacketCommitmentKey(sourceChain, destChain, sequence), commitmentHash)
}

func (k Keeper) deletePacketCommitment(ctx sdk.Context, sourceChain, destChain string, sequence uint64) {
	store := ctx.KVStore(k.storeKey)
	store.Delete(host.PacketCommitmentKey(sourceChain, destChain, sequence))
}

<<<<<<< HEAD
// GetPacketCommitment gets the packet commitment hash from the store
=======
// GetCleanPacketCommitment gets the packet commitment hash from the store
>>>>>>> cb1769d2
func (k Keeper) GetCleanPacketCommitment(ctx sdk.Context, sourceChain, destChain string) []byte {
	store := ctx.KVStore(k.storeKey)
	bz := store.Get(host.CleanPacketCommitmentKey(sourceChain, destChain))
	return bz
}

<<<<<<< HEAD
// SetPacketCommitment sets the packet commitment hash to the store
=======
// SetCleanPacketCommitment sets the packet commitment hash to the store
>>>>>>> cb1769d2
func (k Keeper) SetCleanPacketCommitment(ctx sdk.Context, sourceChain, destChain string, sequence uint64) {
	store := ctx.KVStore(k.storeKey)
	store.Set(host.CleanPacketCommitmentKey(sourceChain, destChain), sdk.Uint64ToBigEndian(sequence))
}

// SetPacketAcknowledgement sets the packet ack hash to the store
func (k Keeper) SetPacketAcknowledgement(ctx sdk.Context, sourceChain, destChain string, sequence uint64, ackHash []byte) {
	store := ctx.KVStore(k.storeKey)
	store.Set(host.PacketAcknowledgementKey(sourceChain, destChain, sequence), ackHash)
}

func (k Keeper) deletePacketAcknowledgement(ctx sdk.Context, sourceChain, destChain string, sequence uint64) {
	store := ctx.KVStore(k.storeKey)
	store.Delete(host.PacketAcknowledgementKey(sourceChain, destChain, sequence))
}

// GetPacketAcknowledgement gets the packet ack hash from the store
func (k Keeper) GetPacketAcknowledgement(ctx sdk.Context, sourceChain, destChain string, sequence uint64) ([]byte, bool) {
	store := ctx.KVStore(k.storeKey)
	bz := store.Get(host.PacketAcknowledgementKey(sourceChain, destChain, sequence))
	if bz == nil {
		return nil, false
	}
	return bz, true
}

// HasPacketAcknowledgement check if the packet ack hash is already on the store
func (k Keeper) HasPacketAcknowledgement(ctx sdk.Context, sourceChain, destChain string, sequence uint64) bool {
	store := ctx.KVStore(k.storeKey)
	return store.Has(host.PacketAcknowledgementKey(sourceChain, destChain, sequence))
}

// IteratePacketSequence provides an iterator over all send, receive or ack sequences.
// For each sequence, cb will be called. If the cb returns true, the iterator
// will close and stop.
func (k Keeper) IteratePacketSequence(ctx sdk.Context, iterator db.Iterator, cb func(sourceChain, destChain string, sequence uint64) bool) {
	defer iterator.Close()
	for ; iterator.Valid(); iterator.Next() {
		sourceChain, destChain, err := host.ParseChannelPath(string(iterator.Key()))
		if err != nil {
			// return if the key is not a channel key
			return
		}

		sequence := sdk.BigEndianToUint64(iterator.Value())

		if cb(sourceChain, destChain, sequence) {
			break
		}
	}
}

// GetAllPacketSendSeqs returns all stored next send sequences.
func (k Keeper) GetAllPacketSendSeqs(ctx sdk.Context) (seqs []types.PacketSequence) {
	store := ctx.KVStore(k.storeKey)
	iterator := sdk.KVStorePrefixIterator(store, []byte(host.KeyNextSeqSendPrefix))
	k.IteratePacketSequence(ctx, iterator, func(sourceChain, destChain string, nextSendSeq uint64) bool {
		ps := types.NewPacketSequence(sourceChain, destChain, nextSendSeq)
		seqs = append(seqs, ps)
		return false
	})
	return seqs
}

// GetAllPacketRecvSeqs returns all stored next recv sequences.
func (k Keeper) GetAllPacketRecvSeqs(ctx sdk.Context) (seqs []types.PacketSequence) {
	store := ctx.KVStore(k.storeKey)
	iterator := sdk.KVStorePrefixIterator(store, []byte(host.KeyNextSeqRecvPrefix))
	k.IteratePacketSequence(ctx, iterator, func(sourceChain, destChain string, nextRecvSeq uint64) bool {
		ps := types.NewPacketSequence(sourceChain, destChain, nextRecvSeq)
		seqs = append(seqs, ps)
		return false
	})
	return seqs
}

// GetAllPacketAckSeqs returns all stored next acknowledgements sequences.
func (k Keeper) GetAllPacketAckSeqs(ctx sdk.Context) (seqs []types.PacketSequence) {
	store := ctx.KVStore(k.storeKey)
	iterator := sdk.KVStorePrefixIterator(store, []byte(host.KeyNextSeqAckPrefix))
	k.IteratePacketSequence(ctx, iterator, func(sourceChain, destChain string, nextAckSeq uint64) bool {
		ps := types.NewPacketSequence(sourceChain, destChain, nextAckSeq)
		seqs = append(seqs, ps)
		return false
	})
	return seqs
}

// IteratePacketCommitment provides an iterator over all PacketCommitment objects. For each
// packet commitment, cb will be called. If the cb returns true, the iterator will close
// and stop.
func (k Keeper) IteratePacketCommitment(ctx sdk.Context, cb func(sourceChain, destChain string, sequence uint64, hash []byte) bool) {
	store := ctx.KVStore(k.storeKey)
	iterator := sdk.KVStorePrefixIterator(store, []byte(host.KeyPacketCommitmentPrefix))
	k.iterateHashes(ctx, iterator, cb)
}

// GetAllPacketCommitments returns all stored PacketCommitments objects.
func (k Keeper) GetAllPacketCommitments(ctx sdk.Context) (commitments []types.PacketState) {
	k.IteratePacketCommitment(ctx, func(sourceChain, destChain string, sequence uint64, hash []byte) bool {
		pc := types.NewPacketState(sourceChain, destChain, sequence, hash)
		commitments = append(commitments, pc)
		return false
	})
	return commitments
}

// IteratePacketCommitmentAtChannel provides an iterator over all PacketCommmitment objects
// at a specified channel. For each packet commitment, cb will be called. If the cb returns
// true, the iterator will close and stop.
func (k Keeper) IteratePacketCommitmentAtChannel(ctx sdk.Context, sourceChain, destChain string, cb func(_, _ string, sequence uint64, hash []byte) bool) {
	store := ctx.KVStore(k.storeKey)
	iterator := sdk.KVStorePrefixIterator(store, []byte(host.PacketCommitmentPrefixPath(sourceChain, destChain)))
	k.iterateHashes(ctx, iterator, cb)
}

// GetAllPacketCommitmentsAtChannel returns all stored PacketCommitments objects for a specified
// port ID and channel ID.
func (k Keeper) GetAllPacketCommitmentsAtChannel(ctx sdk.Context, sourceChain, destChain string) (commitments []types.PacketState) {
	k.IteratePacketCommitmentAtChannel(ctx, sourceChain, destChain, func(_, _ string, sequence uint64, hash []byte) bool {
		pc := types.NewPacketState(sourceChain, destChain, sequence, hash)
		commitments = append(commitments, pc)
		return false
	})
	return commitments
}

// IteratePacketReceipt provides an iterator over all PacketReceipt objects. For each
// receipt, cb will be called. If the cb returns true, the iterator will close
// and stop.
func (k Keeper) IteratePacketReceipt(ctx sdk.Context, cb func(sourceChain, destChain string, sequence uint64, receipt []byte) bool) {
	store := ctx.KVStore(k.storeKey)
	iterator := sdk.KVStorePrefixIterator(store, []byte(host.KeyPacketReceiptPrefix))
	k.iterateHashes(ctx, iterator, cb)
}

// GetAllPacketReceipts returns all stored PacketReceipt objects.
func (k Keeper) GetAllPacketReceipts(ctx sdk.Context) (receipts []types.PacketState) {
	k.IteratePacketReceipt(ctx, func(sourceChain, destChain string, sequence uint64, receipt []byte) bool {
		packetReceipt := types.NewPacketState(sourceChain, destChain, sequence, receipt)
		receipts = append(receipts, packetReceipt)
		return false
	})
	return receipts
}

// IteratePacketAcknowledgement provides an iterator over all PacketAcknowledgement objects. For each
// aknowledgement, cb will be called. If the cb returns true, the iterator will close
// and stop.
func (k Keeper) IteratePacketAcknowledgement(ctx sdk.Context, cb func(sourceChain, destChain string, sequence uint64, hash []byte) bool) {
	store := ctx.KVStore(k.storeKey)
	iterator := sdk.KVStorePrefixIterator(store, []byte(host.KeyPacketAckPrefix))
	k.iterateHashes(ctx, iterator, cb)
}

// GetAllPacketAcks returns all stored PacketAcknowledgements objects.
func (k Keeper) GetAllPacketAcks(ctx sdk.Context) (acks []types.PacketState) {
	k.IteratePacketAcknowledgement(ctx, func(sourceChain, destChain string, sequence uint64, ack []byte) bool {
		packetAck := types.NewPacketState(sourceChain, destChain, sequence, ack)
		acks = append(acks, packetAck)
		return false
	})
	return acks
}

// common functionality for IteratePacketCommitment and IteratePacketAcknowledgement
func (k Keeper) iterateHashes(_ sdk.Context, iterator db.Iterator, cb func(sourceChain, destChain string, sequence uint64, hash []byte) bool) {
	defer iterator.Close()

	for ; iterator.Valid(); iterator.Next() {
		keySplit := strings.Split(string(iterator.Key()), "/")
		sourceChain := keySplit[1]
		destChain := keySplit[2]

		sequence, err := strconv.ParseUint(keySplit[len(keySplit)-1], 10, 64)
		if err != nil {
			panic(err)
		}

		if cb(sourceChain, destChain, sequence, iterator.Value()) {
			break
		}
	}
}

func (k Keeper) ValidateCleanPacket(ctx sdk.Context, sourceChain, destChain string, sequence uint64) error {
	store := ctx.KVStore(k.storeKey)
	currentCleanSeq := sdk.BigEndianToUint64(k.GetCleanPacketCommitment(ctx, sourceChain, destChain))
	if sequence <= currentCleanSeq {
		return sdkerrors.Wrap(types.ErrInvalidCleanPacket, "sequence illegal!")
	}
	iterator := sdk.KVStorePrefixIterator(store, []byte(host.PacketCommitmentPrefixPath(sourceChain, destChain)))
	defer iterator.Close()
	for ; iterator.Valid(); iterator.Next() {
		seq := binary.BigEndian.Uint64(iterator.Key())
		if sequence < seq {
			break
		}
		if !k.HasPacketAcknowledgement(ctx, sourceChain, destChain, seq) {
			return sdkerrors.Wrapf(types.ErrInvalidCleanPacket, "packet with sequence %d has not been ack", seq)
		}
	}
	return nil
}

func (k Keeper) cleanAcknowledgementBySeq(ctx sdk.Context, sourceChain, destChain string, sequence uint64) {
	store := ctx.KVStore(k.storeKey)
	iterator := store.ReverseIterator(host.PacketAcknowledgementKey(sourceChain, destChain, 0), host.PacketAcknowledgementKey(sourceChain, destChain, sequence+1))
	defer iterator.Close()
	for ; iterator.Valid(); iterator.Next() {
		store.Delete(iterator.Key())
	}
}

func (k Keeper) cleanReceiptBySeq(ctx sdk.Context, sourceChain, destChain string, sequence uint64) {
	store := ctx.KVStore(k.storeKey)
	iterator := store.ReverseIterator(host.PacketReceiptKey(sourceChain, destChain, 0), host.PacketReceiptKey(sourceChain, destChain, sequence+1))
	defer iterator.Close()
	for ; iterator.Valid(); iterator.Next() {
		store.Delete(iterator.Key())
	}
}<|MERGE_RESOLUTION|>--- conflicted
+++ resolved
@@ -2,10 +2,6 @@
 
 import (
 	"encoding/binary"
-<<<<<<< HEAD
-	sdkerrors "github.com/cosmos/cosmos-sdk/types/errors"
-=======
->>>>>>> cb1769d2
 	"strconv"
 	"strings"
 
@@ -139,22 +135,14 @@
 	store.Delete(host.PacketCommitmentKey(sourceChain, destChain, sequence))
 }
 
-<<<<<<< HEAD
-// GetPacketCommitment gets the packet commitment hash from the store
-=======
 // GetCleanPacketCommitment gets the packet commitment hash from the store
->>>>>>> cb1769d2
 func (k Keeper) GetCleanPacketCommitment(ctx sdk.Context, sourceChain, destChain string) []byte {
 	store := ctx.KVStore(k.storeKey)
 	bz := store.Get(host.CleanPacketCommitmentKey(sourceChain, destChain))
 	return bz
 }
 
-<<<<<<< HEAD
-// SetPacketCommitment sets the packet commitment hash to the store
-=======
 // SetCleanPacketCommitment sets the packet commitment hash to the store
->>>>>>> cb1769d2
 func (k Keeper) SetCleanPacketCommitment(ctx sdk.Context, sourceChain, destChain string, sequence uint64) {
 	store := ctx.KVStore(k.storeKey)
 	store.Set(host.CleanPacketCommitmentKey(sourceChain, destChain), sdk.Uint64ToBigEndian(sequence))
