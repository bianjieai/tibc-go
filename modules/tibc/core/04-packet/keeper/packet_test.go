package keeper_test

import (
	"fmt"

	sdk "github.com/cosmos/cosmos-sdk/types"

	"github.com/bianjieai/tibc-go/modules/tibc/core/04-packet/types"
	host "github.com/bianjieai/tibc-go/modules/tibc/core/24-host"
	"github.com/bianjieai/tibc-go/modules/tibc/core/exported"
	tibctesting "github.com/bianjieai/tibc-go/modules/tibc/testing"
	tibcmock "github.com/bianjieai/tibc-go/modules/tibc/testing/mock"
)

type testCase = struct {
	msg      string
	malleate func()
	expPass  bool
}

var (
	validPacketData = []byte("VALID PACKET DATA")

	relayChain = ""
)

// TestSendPacket tests SendPacket from chainA to chainB
func (suite *KeeperTestSuite) TestSendPacket() {
	var packet exported.PacketI

	testCases := []testCase{{
		"success: UNORDERED channel",
		func() {
			path := tibctesting.NewPath(suite.chainA, suite.chainB)
			suite.coordinator.SetupClients(path)

			packet = types.NewPacket(validPacketData, 1, path.EndpointA.ChainName, path.EndpointB.ChainName, relayChain, tibctesting.MockPort)
		},
		true,
	}, {
		"sending packet out of order on UNORDERED channel",
		func() {
			// setup creates an unordered channel
			path := tibctesting.NewPath(suite.chainA, suite.chainB)
			suite.coordinator.SetupClients(path)
			packet = types.NewPacket(validPacketData, 5, path.EndpointA.ChainName, path.EndpointB.ChainName, relayChain, tibctesting.MockPort)
		},
		false,
	}, {
		"client state not found",
		func() {
			path := tibctesting.NewPath(suite.chainA, suite.chainB)
			suite.coordinator.SetupClients(path)

			packet = types.NewPacket(validPacketData, 1, path.EndpointA.ChainName, tibctesting.InvalidID, relayChain, tibctesting.MockPort)
		},
		false,
	}, {
		"next sequence wrong",
		func() {
			path := tibctesting.NewPath(suite.chainA, suite.chainB)
			suite.coordinator.SetupClients(path)
			packet = types.NewPacket(validPacketData, 1, path.EndpointA.ChainName, path.EndpointB.ChainName, relayChain, tibctesting.MockPort)
			suite.chainA.App.TIBCKeeper.PacketKeeper.SetNextSequenceSend(suite.chainA.GetContext(), path.EndpointA.ChainName, path.EndpointB.ChainName, 5)
		},
		false,
	},
	// {"packet basic validation failed, empty packet data", func() {
	// 	path := ibctesting.NewPath(suite.chainA, suite.chainB)
	// 	suite.coordinator.SetupClients(path)
	// 	packet = types.NewPacket([]byte{}, 1, path.EndpointA.ChainName, path.EndpointB.ChainName, relayChain, ibctesting.MockPort)
	// }, false},
	// {"port not found", func() {
	// 	// use wrong port
	// 	path := ibctesting.NewPath(suite.chainA, suite.chainB)
	// 	suite.coordinator.SetupClients(path)
	// 	packet = types.NewPacket(validPacketData, 1, path.EndpointA.ChainName, path.EndpointB.ChainName, relayChain, ibctesting.InvalidID)
	// }, false},
	}

	for i, tc := range testCases {
		tc := tc
		suite.Run(
			fmt.Sprintf("Case %s, %d/%d tests", tc.msg, i, len(testCases)),
			func() {
				suite.SetupTest() // reset

				tc.malleate()

				err := suite.chainA.App.TIBCKeeper.PacketKeeper.SendPacket(suite.chainA.GetContext(), packet)

				if tc.expPass {
					suite.Require().NoError(err)
				} else {
					suite.Require().Error(err)
				}
			},
		)
	}
}

// TestRecvPacket test RecvPacket on chainB. Since packet commitment verification will always
// occur last (resource instensive), only tests expected to succeed and packet commitment
// verification tests need to simulate sending a packet from chainA to chainB.
func (suite *KeeperTestSuite) TestRecvPacket() {
	var packet exported.PacketI

	testCases := []testCase{{
		"success: ORDERED channel",
		func() {
			path := tibctesting.NewPath(suite.chainA, suite.chainB)
			suite.coordinator.SetupClients(path)

			packet = types.NewPacket(validPacketData, 1, path.EndpointA.ChainName, path.EndpointB.ChainName, relayChain, tibctesting.MockPort)
			err := path.EndpointA.SendPacket(packet)
			suite.Require().NoError(err)
		},
		true,
	}, {
		"success with out of order packet: UNORDERED channel",
		func() {
			// setup uses an UNORDERED channel
			path := tibctesting.NewPath(suite.chainA, suite.chainB)
			suite.coordinator.SetupClients(path)
			packet = types.NewPacket(validPacketData, 1, path.EndpointA.ChainName, path.EndpointB.ChainName, relayChain, tibctesting.MockPort)

			// send 2 packets
			err := path.EndpointA.SendPacket(packet)
			suite.Require().NoError(err)
			// set sequence to 2
			packet = types.NewPacket(validPacketData, 2, path.EndpointA.ChainName, path.EndpointB.ChainName, relayChain, tibctesting.MockPort)
			err = path.EndpointA.SendPacket(packet)
			suite.Require().NoError(err)
		},
		true,
	}, {
		"port not found",
		func() {
			// use wrong port
			path := tibctesting.NewPath(suite.chainA, suite.chainB)
			suite.coordinator.SetupClients(path)
			packet = types.NewPacket(validPacketData, 1, path.EndpointA.ChainName, path.EndpointB.ChainName, relayChain, tibctesting.InvalidID)
		},
		false,
	}, {
		"receipt already stored",
		func() {
			path := tibctesting.NewPath(suite.chainA, suite.chainB)
			suite.coordinator.SetupClients(path)
			packet = types.NewPacket(validPacketData, 1, path.EndpointA.ChainName, path.EndpointB.ChainName, relayChain, tibctesting.MockPort)
			err := path.EndpointA.SendPacket(packet)
			suite.Require().NoError(err)
			suite.chainB.App.TIBCKeeper.PacketKeeper.SetPacketReceipt(suite.chainB.GetContext(), path.EndpointA.ChainName, path.EndpointB.ChainName, 1)
		},
		false,
	}, {
		"validation failed",
		func() {
			// packet commitment not set resulting in invalid proof
			path := tibctesting.NewPath(suite.chainA, suite.chainB)
			suite.coordinator.SetupClients(path)
			packet = types.NewPacket(validPacketData, 1, path.EndpointA.ChainName, path.EndpointB.ChainName, relayChain, tibctesting.InvalidID)
		},
		false,
	}}

	for i, tc := range testCases {
		tc := tc
		suite.Run(fmt.Sprintf("Case %s, %d/%d tests", tc.msg, i, len(testCases)), func() {
			suite.SetupTest() // reset
			tc.malleate()

			// get proof of packet commitment from chainA
			packetKey := host.PacketCommitmentKey(packet.GetSourceChain(), packet.GetDestChain(), packet.GetSequence())
			proof, proofHeight := suite.chainA.QueryProof(packetKey)

			err := suite.chainB.App.TIBCKeeper.PacketKeeper.RecvPacket(suite.chainB.GetContext(), packet, proof, proofHeight)

			if tc.expPass {
				suite.Require().NoError(err)

				receipt, receiptStored := suite.chainB.App.TIBCKeeper.PacketKeeper.GetPacketReceipt(
					suite.chainB.GetContext(), packet.GetSourceChain(), packet.GetDestChain(), packet.GetSequence(),
				)

				suite.Require().True(receiptStored, "packet receipt not stored after RecvPacket in UNORDERED channel")
				suite.Require().Equal(string([]byte{byte(1)}), receipt, "packet receipt is not empty string")

			} else {
				suite.Require().Error(err)
			}
		})
	}
}

func (suite *KeeperTestSuite) TestWriteAcknowledgement() {
	var (
		ack    []byte
		packet exported.PacketI
	)

	testCases := []testCase{{
		"success",
		func() {
			path := tibctesting.NewPath(suite.chainA, suite.chainB)
			suite.coordinator.SetupClients(path)
			packet = types.NewPacket(validPacketData, 1, path.EndpointA.ChainName, path.EndpointB.ChainName, relayChain, tibctesting.MockPort)
			ack = tibctesting.TestHash
		},
<<<<<<< HEAD
		true,
	}, {
		"no-op, already acked",
		func() {
			path := tibctesting.NewPath(suite.chainA, suite.chainB)
			suite.coordinator.SetupClients(path)
			packet = types.NewPacket(validPacketData, 1, path.EndpointA.ChainName, path.EndpointB.ChainName, relayChain, tibctesting.MockPort)
			ack = tibctesting.TestHash
			suite.chainB.App.TIBCKeeper.PacketKeeper.SetPacketAcknowledgement(suite.chainB.GetContext(), packet.GetSourceChain(), packet.GetDestChain(), packet.GetSequence(), ack)
=======
		{
			"no-op, already acked",
			func() {
				path := tibctesting.NewPath(suite.chainA, suite.chainB)
				suite.coordinator.SetupClients(path)
				packet = types.NewPacket(validPacketData, 1, path.EndpointA.ChainName, path.EndpointB.ChainName, relayChain, tibctesting.MockPort)
				ack = tibctesting.TestHash
				suite.chainB.App.TIBCKeeper.PacketKeeper.SetPacketAcknowledgement(suite.chainB.GetContext(), packet.GetSourceChain(), packet.GetDestChain(), packet.GetSequence(), ack)
			},
			false,
>>>>>>> cd5f1f08
		},
		false,
	}, {
		"empty acknowledgement",
		func() {
			path := tibctesting.NewPath(suite.chainA, suite.chainB)
			suite.coordinator.SetupClients(path)
			packet = types.NewPacket(validPacketData, 1, path.EndpointA.ChainName, path.EndpointB.ChainName, relayChain, tibctesting.MockPort)
			ack = nil
		},
		false,
	},
	// {"port not found", func() {
	// 	// use wrong port naming
	// 	path := ibctesting.NewPath(suite.chainA, suite.chainB)
	// 	suite.coordinator.SetupClients(path)
	// 	packet = types.NewPacket(validPacketData, 1, path.EndpointA.ChainName, path.EndpointB.ChainName, relayChain, ibctesting.InvalidID)
	// 	ack = ibctesting.TestHash
	// }, false},
	}
	for i, tc := range testCases {
		tc := tc
		suite.Run(fmt.Sprintf("Case %s, %d/%d tests", tc.msg, i, len(testCases)), func() {
			suite.SetupTest() // reset

			tc.malleate()

			err := suite.chainB.App.TIBCKeeper.PacketKeeper.WriteAcknowledgement(suite.chainB.GetContext(), packet, ack)

			if tc.expPass {
				suite.NoError(err, "Invalid Case %d passed: %s", i, tc.msg)
			} else {
				suite.Error(err, "Case %d failed: %s", i, tc.msg)
			}
		})
	}
}

// TestAcknowledgePacket tests the call AcknowledgePacket on chainA.
func (suite *KeeperTestSuite) TestAcknowledgePacket() {
	var (
		packet types.Packet
		ack    = tibcmock.MockAcknowledgement
	)

	testCases := []testCase{{
		"success",
		func() {
			// setup
			path := tibctesting.NewPath(suite.chainA, suite.chainB)
			suite.coordinator.SetupClients(path)
			packet = types.NewPacket(validPacketData, 1, path.EndpointA.ChainName, path.EndpointB.ChainName, relayChain, tibctesting.MockPort)

			// create packet commitment
			err := path.EndpointA.SendPacket(packet)
			suite.Require().NoError(err)

			// create packet receipt and acknowledgement
			err = path.EndpointB.RecvPacket(packet)
			suite.Require().NoError(err)
		},
		true,
	}, {
		"port not found",
		func() {
			// use wrong port naming
			path := tibctesting.NewPath(suite.chainA, suite.chainB)
			suite.coordinator.SetupClients(path)
			packet = types.NewPacket(validPacketData, 1, path.EndpointA.ChainName, path.EndpointB.ChainName, relayChain, tibctesting.InvalidID)
		},
		false,
	}, {
		"packet hasn't been sent",
		func() {
			// packet commitment never written
			path := tibctesting.NewPath(suite.chainA, suite.chainB)
			suite.coordinator.SetupClients(path)
			packet = types.NewPacket(validPacketData, 1, path.EndpointA.ChainName, path.EndpointB.ChainName, relayChain, tibctesting.MockPort)
		},
		false,
	}}

	for i, tc := range testCases {
		tc := tc
		suite.Run(fmt.Sprintf("Case %s, %d/%d tests", tc.msg, i, len(testCases)), func() {
			suite.SetupTest() // reset
			tc.malleate()

			packetKey := host.PacketAcknowledgementKey(packet.GetSourceChain(), packet.GetDestChain(), packet.GetSequence())
			proof, proofHeight := suite.chainB.QueryProof(packetKey)

			err := suite.chainA.App.TIBCKeeper.PacketKeeper.AcknowledgePacket(suite.chainA.GetContext(), packet, ack, proof, proofHeight)
			pc := suite.chainA.App.TIBCKeeper.PacketKeeper.GetPacketCommitment(suite.chainA.GetContext(), packet.GetSourceChain(), packet.GetDestChain(), packet.GetSequence())

			if tc.expPass {
				suite.NoError(err, "Case %d failed: %s", i, tc.msg)
				suite.Nil(pc)
			} else {
				suite.Error(err, "Invalid Case %d passed: %s", i, tc.msg)
			}
		})
	}
}

func (suite *KeeperTestSuite) TestCleanPacket() {
	var (
		commitment  []byte
		cleanPacket exported.CleanPacketI
	)

	testCases := []testCase{
		{"success", func() {
			path := tibctesting.NewPath(suite.chainA, suite.chainB)
			suite.coordinator.SetupClients(path)

			preCleanPacket := types.NewCleanPacket(1, path.EndpointA.ChainName, path.EndpointB.ChainName, relayChain)
			path.EndpointA.CleanPacket(preCleanPacket)
			cleanPacket = types.NewCleanPacket(10, path.EndpointA.ChainName, path.EndpointB.ChainName, relayChain)
		}, true},
		{"client state not found", func() {
			path := tibctesting.NewPath(suite.chainA, suite.chainB)
			suite.coordinator.SetupClients(path)

			cleanPacket = types.NewCleanPacket(1, path.EndpointA.ChainName, tibctesting.InvalidID, relayChain)
		}, false},
		{"clean sequence illegal", func() {
			path := tibctesting.NewPath(suite.chainA, suite.chainB)
			suite.coordinator.SetupClients(path)

			preCleanPacket := types.NewCleanPacket(10, path.EndpointA.ChainName, path.EndpointB.ChainName, relayChain)
			path.EndpointA.CleanPacket(preCleanPacket)
			cleanPacket = types.NewCleanPacket(1, path.EndpointA.ChainName, path.EndpointB.ChainName, relayChain)
		}, false},
		{"commitment haven't been acked", func() {
			path := tibctesting.NewPath(suite.chainA, suite.chainB)
			suite.coordinator.SetupClients(path)
			commitment = tibctesting.TestHash

			cleanPacket = types.NewCleanPacket(1, path.EndpointA.ChainName, path.EndpointB.ChainName, relayChain)
			suite.chainA.App.TIBCKeeper.PacketKeeper.SetPacketCommitment(suite.chainA.GetContext(), cleanPacket.GetSourceChain(), cleanPacket.GetDestChain(), cleanPacket.GetSequence(), commitment)
		}, false},
	}
	for i, tc := range testCases {
		tc := tc
		suite.Run(fmt.Sprintf("Case %s, %d/%d tests", tc.msg, i, len(testCases)), func() {
			suite.SetupTest() // reset

			tc.malleate()

			err := suite.chainA.App.TIBCKeeper.PacketKeeper.CleanPacket(suite.chainA.GetContext(), cleanPacket)
			if tc.expPass {
				suite.Require().NoError(err)
			} else {
				suite.Require().Error(err)
			}
		})
	}
}

func (suite *KeeperTestSuite) TestRecvCleanPacket() {
	var (
		ack         []byte
		cleanPacket types.CleanPacket
	)

	testCases := []testCase{
		{"success", func() {
			path := tibctesting.NewPath(suite.chainA, suite.chainB)
			suite.coordinator.SetupClients(path)

			cleanPacket = types.NewCleanPacket(1, path.EndpointA.ChainName, path.EndpointB.ChainName, relayChain)
			err := path.EndpointA.CleanPacket(cleanPacket)
			suite.Require().NoError(err)
			suite.chainB.App.TIBCKeeper.PacketKeeper.SetPacketReceipt(suite.chainB.GetContext(), path.EndpointA.ChainName, path.EndpointB.ChainName, 1)
			ack = tibcmock.MockAcknowledgement
			suite.chainB.App.TIBCKeeper.PacketKeeper.SetPacketAcknowledgement(suite.chainB.GetContext(), path.EndpointA.ChainName, path.EndpointB.ChainName, 1, ack)
		}, true},
		{"client state not found", func() {
			path := tibctesting.NewPath(suite.chainA, suite.chainB)
			suite.coordinator.SetupClients(path)

			cleanPacket = types.NewCleanPacket(1, tibctesting.InvalidID, path.EndpointB.ChainName, relayChain)
		}, false},
	}
	for i, tc := range testCases {
		tc := tc
		suite.Run(fmt.Sprintf("Case %s, %d/%d tests", tc.msg, i, len(testCases)), func() {
			suite.SetupTest() // reset
			tc.malleate()

			// get proof of packet commitment from chainA
			cleanPacketKey := host.CleanPacketCommitmentKey(cleanPacket.GetSourceChain(), cleanPacket.GetDestChain())
			proof, proofHeight := suite.chainA.QueryProof(cleanPacketKey)

			err := suite.chainB.App.TIBCKeeper.PacketKeeper.RecvCleanPacket(suite.chainB.GetContext(), cleanPacket, proof, proofHeight)

			if tc.expPass {
				suite.Require().NoError(err)

				_, receiptStored := suite.chainB.App.TIBCKeeper.PacketKeeper.GetPacketReceipt(suite.chainB.GetContext(), cleanPacket.GetSourceChain(), cleanPacket.GetDestChain(), cleanPacket.GetSequence())
				suite.Require().False(receiptStored, "packet receipt has not been cleaned")

				_, ackStored := suite.chainB.App.TIBCKeeper.PacketKeeper.GetPacketAcknowledgement(suite.chainB.GetContext(), cleanPacket.GetSourceChain(), cleanPacket.GetDestChain(), cleanPacket.GetSequence())
				suite.Require().False(ackStored, "packet ack has not been cleaned")

				currentCleanSeq := sdk.BigEndianToUint64(suite.chainB.App.TIBCKeeper.PacketKeeper.GetCleanPacketCommitment(suite.chainB.GetContext(), cleanPacket.GetSourceChain(), cleanPacket.GetDestChain()))
				suite.Require().Equal(uint64(1), currentCleanSeq)
			} else {
				suite.Require().Error(err)
			}
		})
	}
}<|MERGE_RESOLUTION|>--- conflicted
+++ resolved
@@ -207,7 +207,6 @@
 			packet = types.NewPacket(validPacketData, 1, path.EndpointA.ChainName, path.EndpointB.ChainName, relayChain, tibctesting.MockPort)
 			ack = tibctesting.TestHash
 		},
-<<<<<<< HEAD
 		true,
 	}, {
 		"no-op, already acked",
@@ -217,18 +216,6 @@
 			packet = types.NewPacket(validPacketData, 1, path.EndpointA.ChainName, path.EndpointB.ChainName, relayChain, tibctesting.MockPort)
 			ack = tibctesting.TestHash
 			suite.chainB.App.TIBCKeeper.PacketKeeper.SetPacketAcknowledgement(suite.chainB.GetContext(), packet.GetSourceChain(), packet.GetDestChain(), packet.GetSequence(), ack)
-=======
-		{
-			"no-op, already acked",
-			func() {
-				path := tibctesting.NewPath(suite.chainA, suite.chainB)
-				suite.coordinator.SetupClients(path)
-				packet = types.NewPacket(validPacketData, 1, path.EndpointA.ChainName, path.EndpointB.ChainName, relayChain, tibctesting.MockPort)
-				ack = tibctesting.TestHash
-				suite.chainB.App.TIBCKeeper.PacketKeeper.SetPacketAcknowledgement(suite.chainB.GetContext(), packet.GetSourceChain(), packet.GetDestChain(), packet.GetSequence(), ack)
-			},
-			false,
->>>>>>> cd5f1f08
 		},
 		false,
 	}, {
