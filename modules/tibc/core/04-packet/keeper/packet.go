package keeper

import (
	"bytes"
	"fmt"

	sdk "github.com/cosmos/cosmos-sdk/types"
	sdkerrors "github.com/cosmos/cosmos-sdk/types/errors"

	clienttypes "github.com/bianjieai/tibc-go/modules/tibc/core/02-client/types"
	"github.com/bianjieai/tibc-go/modules/tibc/core/04-packet/types"
	"github.com/bianjieai/tibc-go/modules/tibc/core/exported"
)

<<<<<<< HEAD
// SendPacket is called by a module in order to send an TIBC packet on a channel
// end owned by the calling module to the corresponding module on the counterparty
// chain.
func (k Keeper) SendPacket(ctx sdk.Context, packet exported.PacketI) error {
=======
// SendPacket is called by a module to send an TIBC packet on a port owned
// by the calling module to the corresponding module on the counterparty chain.
func (k Keeper) SendPacket(
	ctx sdk.Context,
	packet exported.PacketI,
) error {
>>>>>>> cd5f1f08
	if err := packet.ValidateBasic(); err != nil {
		return sdkerrors.Wrap(err, "packet failed basic validation")
	}
	if packet.GetSourceChain() != k.clientKeeper.GetChainName(ctx) {
		return sdkerrors.Wrap(types.ErrInvalidPacket, "source chain of packet is not this chain")
	}

	targetChain := packet.GetDestChain()
	if len(packet.GetRelayChain()) > 0 {
		targetChain = packet.GetRelayChain()
	}

	_, found := k.clientKeeper.GetClientState(ctx, targetChain)
	if !found {
		return clienttypes.ErrConsensusStateNotFound
	}

	nextSequenceSend, _ := k.GetNextSequenceSend(ctx, packet.GetSourceChain(), packet.GetDestChain())

	if packet.GetSequence() != nextSequenceSend {
		return sdkerrors.Wrapf(
			types.ErrInvalidPacket,
			"packet sequence ≠ next send sequence (%d ≠ %d)", packet.GetSequence(), nextSequenceSend,
		)
	}

	commitment := types.CommitPacket(packet)

	nextSequenceSend++
	k.SetNextSequenceSend(ctx, packet.GetSourceChain(), packet.GetDestChain(), nextSequenceSend)
	k.SetPacketCommitment(ctx, packet.GetSourceChain(), packet.GetDestChain(), packet.GetSequence(), commitment)

	// Emit Event with Packet data along with other packet information for relayer to pick up
	// and relay to other chain
	ctx.EventManager().EmitEvents(sdk.Events{
		sdk.NewEvent(
			types.EventTypeSendPacket,
			sdk.NewAttribute(types.AttributeKeyData, string(packet.GetData())),
			sdk.NewAttribute(types.AttributeKeySequence, fmt.Sprintf("%d", packet.GetSequence())),
			sdk.NewAttribute(types.AttributeKeyPort, packet.GetPort()),
			sdk.NewAttribute(types.AttributeKeySrcChain, packet.GetSourceChain()),
			sdk.NewAttribute(types.AttributeKeyDstChain, packet.GetDestChain()),
			sdk.NewAttribute(types.AttributeKeyRelayChain, packet.GetRelayChain()),
			// we only support 1-hop packets now, and that is the most important hop for a relayer
			// (is it going to a chain I am connected to)
		),
		sdk.NewEvent(
			sdk.EventTypeMessage,
			sdk.NewAttribute(sdk.AttributeKeyModule, types.AttributeValueCategory),
		),
	})

	k.Logger(ctx).Info("packet sent", "packet", fmt.Sprintf("%v", packet))
	return nil
}

// RecvPacket is called by a module to receive & process an TIBC packet
// sent on the corresponding port on the counterparty chain.
func (k Keeper) RecvPacket(
	ctx sdk.Context,
	packet exported.PacketI,
	proof []byte,
	proofHeight exported.Height,
) error {
	if err := k.ValidatePacketSeq(ctx, packet); err != nil {
		return sdkerrors.Wrap(err, "packet failed basic validation")
	}
	commitment := types.CommitPacket(packet)
	var isRelay bool
	var targetChainName string
	if packet.GetDestChain() == k.clientKeeper.GetChainName(ctx) {
		if len(packet.GetRelayChain()) > 0 {
			targetChainName = packet.GetRelayChain()
		} else {
			targetChainName = packet.GetSourceChain()
		}
	} else {
		isRelay = true
		targetChainName = packet.GetSourceChain()
	}

	targetClient, found := k.clientKeeper.GetClientState(ctx, targetChainName)
	if !found {
		return sdkerrors.Wrap(clienttypes.ErrClientNotFound, targetChainName)
	}

	// verify that the counterparty did commit to sending this packet
	if err := targetClient.VerifyPacketCommitment(ctx,
		k.clientKeeper.ClientStore(ctx, targetChainName), k.cdc, proofHeight,
		proof, packet.GetSourceChain(), packet.GetDestChain(),
		packet.GetSequence(), commitment,
	); err != nil {
		return sdkerrors.Wrapf(err, "failed packet commitment verification for client (%s)", targetChainName)
	}

	// check if the packet receipt has been received already for unordered channels
	_, found = k.GetPacketReceipt(ctx, packet.GetSourceChain(), packet.GetDestChain(), packet.GetSequence())
	if found {
		return sdkerrors.Wrapf(
			types.ErrInvalidPacket,
			"packet sequence (%d) already has been received", packet.GetSequence(),
		)
	}

	// All verification complete, update state
	// For unordered channels we must set the receipt so it can be verified on the other side.
	// This receipt does not contain any data, since the packet has not yet been processed,
	// it's just a single store key set to an empty string to indicate that the packet has been received
	k.SetPacketReceipt(ctx, packet.GetSourceChain(), packet.GetDestChain(), packet.GetSequence())

	// log that a packet has been received & executed
	k.Logger(ctx).Info("packet received", "packet", fmt.Sprintf("%v", packet))

	// emit an event that the relayer can query for
	ctx.EventManager().EmitEvents(sdk.Events{
		sdk.NewEvent(
			types.EventTypeRecvPacket,
			sdk.NewAttribute(types.AttributeKeyData, string(packet.GetData())),
			sdk.NewAttribute(types.AttributeKeySequence, fmt.Sprintf("%d", packet.GetSequence())),
			sdk.NewAttribute(types.AttributeKeyPort, packet.GetPort()),
			sdk.NewAttribute(types.AttributeKeySrcChain, packet.GetSourceChain()),
			sdk.NewAttribute(types.AttributeKeyDstChain, packet.GetDestChain()),
			sdk.NewAttribute(types.AttributeKeyRelayChain, packet.GetRelayChain()),
		),
		sdk.NewEvent(
			sdk.EventTypeMessage,
			sdk.NewAttribute(sdk.AttributeKeyModule, types.AttributeValueCategory),
		),
	})

	if isRelay {
		if !k.routingKeeper.Authenticate(ctx, packet.GetSourceChain(), packet.GetDestChain(), packet.GetPort()) {
			return sdkerrors.Wrap(sdkerrors.ErrUnauthorized, "no rule in routing table to relay this packet")
		}

		if _, found = k.clientKeeper.GetClientState(ctx, packet.GetDestChain()); !found {
			return sdkerrors.Wrap(clienttypes.ErrClientNotFound, targetChainName)
		}

		k.SetPacketCommitment(ctx, packet.GetSourceChain(), packet.GetDestChain(), packet.GetSequence(), commitment)
		// Emit Event with Packet data along with other packet information for relayer to pick up
		// and relay to other chain
		ctx.EventManager().EmitEvents(sdk.Events{
			sdk.NewEvent(
				types.EventTypeSendPacket,
				sdk.NewAttribute(types.AttributeKeyData, string(packet.GetData())),
				sdk.NewAttribute(types.AttributeKeySequence, fmt.Sprintf("%d", packet.GetSequence())),
				sdk.NewAttribute(types.AttributeKeyPort, packet.GetPort()),
				sdk.NewAttribute(types.AttributeKeySrcChain, packet.GetSourceChain()),
				sdk.NewAttribute(types.AttributeKeyDstChain, packet.GetDestChain()),
				sdk.NewAttribute(types.AttributeKeyRelayChain, packet.GetRelayChain()),
				// we only support 1-hop packets now, and that is the most important hop for a relayer
				// (is it going to a chain I am connected to)
			),
			sdk.NewEvent(
				sdk.EventTypeMessage,
				sdk.NewAttribute(sdk.AttributeKeyModule, types.AttributeValueCategory),
			),
		})
	}

	return nil
}

// WriteAcknowledgement writes the packet execution acknowledgement to the state,
// which will be verified by the counterparty chain using AcknowledgePacket.
//
// CONTRACT:
//
// 1) For synchronous execution, this function is be called in the TIBC handler .
// For async handling, it needs to be called directly by the module which originally
// processed the packet.
//
// 2) Assumes that packet receipt has been written.
// previously by RecvPacket.
func (k Keeper) WriteAcknowledgement(
	ctx sdk.Context,
	packet exported.PacketI,
	acknowledgement []byte,
) error {
	// NOTE: TIBC app modules might have written the acknowledgement synchronously on
	// the OnRecvPacket callback so we need to check if the acknowledgement is already
	// set on the store and return an error if so.
	if k.HasPacketAcknowledgement(ctx, packet.GetSourceChain(), packet.GetDestChain(), packet.GetSequence()) {
		return types.ErrAcknowledgementExists
	}

	if len(acknowledgement) == 0 {
		return sdkerrors.Wrap(types.ErrInvalidAcknowledgement, "acknowledgement cannot be empty")
	}

	targetChain := packet.GetSourceChain()
	if len(packet.GetRelayChain()) > 0 && packet.GetDestChain() == k.clientKeeper.GetChainName(ctx) {
		targetChain = packet.GetRelayChain()
	}

	_, found := k.clientKeeper.GetClientState(ctx, targetChain)
	if !found {
		return clienttypes.ErrConsensusStateNotFound
	}

	// set the acknowledgement so that it can be verified on the other side
	k.SetPacketAcknowledgement(
		ctx, packet.GetSourceChain(), packet.GetDestChain(), packet.GetSequence(),
		types.CommitAcknowledgement(acknowledgement),
	)

	// log that a packet acknowledgement has been written
	k.Logger(ctx).Info("acknowledged written", "packet", fmt.Sprintf("%v", packet))

	// emit an event that the relayer can query for
	ctx.EventManager().EmitEvents(sdk.Events{
		sdk.NewEvent(
			types.EventTypeWriteAck,
			sdk.NewAttribute(types.AttributeKeyData, string(packet.GetData())),
			sdk.NewAttribute(types.AttributeKeySequence, fmt.Sprintf("%d", packet.GetSequence())),
			sdk.NewAttribute(types.AttributeKeyPort, packet.GetPort()),
			sdk.NewAttribute(types.AttributeKeySrcChain, packet.GetSourceChain()),
			sdk.NewAttribute(types.AttributeKeyDstChain, packet.GetDestChain()),
			sdk.NewAttribute(types.AttributeKeyRelayChain, packet.GetRelayChain()),
			sdk.NewAttribute(types.AttributeKeyAck, string(acknowledgement)),
		),
		sdk.NewEvent(
			sdk.EventTypeMessage,
			sdk.NewAttribute(sdk.AttributeKeyModule, types.AttributeValueCategory),
		),
	})

	return nil
}

// AcknowledgePacket is called by a module to process the acknowledgement of a
// packet previously sent by the calling module on a port to a counterparty
// module on the counterparty chain. Its intended usage is within the ante
// handler. AcknowledgePacket will clean up the packet commitment,
// which is no longer necessary since the packet has been received and acted upon.
func (k Keeper) AcknowledgePacket(
	ctx sdk.Context,
	packet exported.PacketI,
	acknowledgement []byte,
	proof []byte,
	proofHeight exported.Height,
) error {
	commitment := k.GetPacketCommitment(ctx, packet.GetSourceChain(), packet.GetDestChain(), packet.GetSequence())

	packetCommitment := types.CommitPacket(packet)

	// verify we sent the packet and haven't cleared it out yet
	if !bytes.Equal(commitment, packetCommitment) {
		return sdkerrors.Wrapf(types.ErrInvalidPacket, "commitment bytes are not equal: got (%v), expected (%v)", packetCommitment, commitment)
	}

	var isRelay bool
	var targetChainName string
	if packet.GetSourceChain() == k.clientKeeper.GetChainName(ctx) {
		if len(packet.GetRelayChain()) > 0 {
			targetChainName = packet.GetRelayChain()
		} else {
			targetChainName = packet.GetDestChain()
		}
	} else {
		isRelay = true
		targetChainName = packet.GetDestChain()
	}

	clientState, found := k.clientKeeper.GetClientState(ctx, targetChainName)
	if !found {
		return sdkerrors.Wrap(clienttypes.ErrClientNotFound, targetChainName)
	}

	if err := clientState.VerifyPacketAcknowledgement(ctx,
		k.clientKeeper.ClientStore(ctx, targetChainName), k.cdc, proofHeight,
		proof, packet.GetSourceChain(), packet.GetDestChain(),
		packet.GetSequence(), types.CommitAcknowledgement(acknowledgement),
	); err != nil {
		return sdkerrors.Wrapf(err, "failed packet acknowledgement verification for client (%s)", targetChainName)
	}

	// Delete packet commitment, since the packet has been acknowledged, the commitement is no longer necessary
	k.deletePacketCommitment(ctx, packet.GetSourceChain(), packet.GetDestChain(), packet.GetSequence())

	// log that a packet has been acknowledged
	k.Logger(ctx).Info("packet acknowledged", "packet", fmt.Sprintf("%v", packet))

	// emit an event marking that we have processed the acknowledgement
	ctx.EventManager().EmitEvents(sdk.Events{
		sdk.NewEvent(
			types.EventTypeAcknowledgePacket,
			sdk.NewAttribute(types.AttributeKeySequence, fmt.Sprintf("%d", packet.GetSequence())),
			sdk.NewAttribute(types.AttributeKeyPort, packet.GetPort()),
			sdk.NewAttribute(types.AttributeKeySrcChain, packet.GetSourceChain()),
			sdk.NewAttribute(types.AttributeKeyDstChain, packet.GetDestChain()),
			sdk.NewAttribute(types.AttributeKeyRelayChain, packet.GetRelayChain()),
		),
		sdk.NewEvent(
			sdk.EventTypeMessage,
			sdk.NewAttribute(sdk.AttributeKeyModule, types.AttributeValueCategory),
		),
	})

	if isRelay {
		if !k.routingKeeper.Authenticate(ctx, packet.GetSourceChain(), packet.GetDestChain(), packet.GetPort()) {
			return sdkerrors.Wrap(sdkerrors.ErrUnauthorized, "no rule in routing table to relay this packet")
		}
<<<<<<< HEAD
		if _, found = k.clientKeeper.GetClientState(ctx, packet.GetSourceChain()); !found {
=======
		_, found = k.clientKeeper.GetClientState(ctx, packet.GetSourceChain())
		if !found {
>>>>>>> cd5f1f08
			return sdkerrors.Wrap(clienttypes.ErrClientNotFound, targetChainName)
		}
		// set the acknowledgement so that it can be verified on the other side
		k.SetPacketAcknowledgement(
			ctx, packet.GetSourceChain(), packet.GetDestChain(), packet.GetSequence(),
			types.CommitAcknowledgement(acknowledgement),
		)
		// emit an event that the relayer can query for
		ctx.EventManager().EmitEvents(sdk.Events{
			sdk.NewEvent(
				types.EventTypeWriteAck,
				sdk.NewAttribute(types.AttributeKeyData, string(packet.GetData())),
				sdk.NewAttribute(types.AttributeKeySequence, fmt.Sprintf("%d", packet.GetSequence())),
				sdk.NewAttribute(types.AttributeKeyPort, packet.GetPort()),
				sdk.NewAttribute(types.AttributeKeySrcChain, packet.GetSourceChain()),
				sdk.NewAttribute(types.AttributeKeyDstChain, packet.GetDestChain()),
				sdk.NewAttribute(types.AttributeKeyRelayChain, packet.GetRelayChain()),
				sdk.NewAttribute(types.AttributeKeyAck, string(acknowledgement)),
			),
			sdk.NewEvent(
				sdk.EventTypeMessage,
				sdk.NewAttribute(sdk.AttributeKeyModule, types.AttributeValueCategory),
			),
		})
	}
	return nil
}

// CleanPacket.
func (k Keeper) CleanPacket(ctx sdk.Context, cleanPacket exported.CleanPacketI) error {
	if err := cleanPacket.ValidateBasic(); err != nil {
		return sdkerrors.Wrap(err, "packet failed basic validation")
	}
	if err := k.ValidateCleanPacket(ctx, cleanPacket); err != nil {
		return sdkerrors.Wrap(err, "packet failed basic validation")
	}

	targetChain := cleanPacket.GetDestChain()
	if len(cleanPacket.GetRelayChain()) > 0 {
		targetChain = cleanPacket.GetRelayChain()
	}

	_, found := k.clientKeeper.GetClientState(ctx, targetChain)
	if !found {
		return clienttypes.ErrConsensusStateNotFound
	}

	sourceChain := cleanPacket.GetSourceChain()
	if len(sourceChain) == 0 {
		sourceChain = k.clientKeeper.GetChainName(ctx)
	}
	if sourceChain != k.clientKeeper.GetChainName(ctx) {
		return sdkerrors.Wrap(types.ErrInvalidCleanPacket, "source chain of clean packet is not this chain")
	}
	k.SetCleanPacketCommitment(ctx, sourceChain, cleanPacket.GetDestChain(), cleanPacket.GetSequence())
	k.cleanAcknowledgementBySeq(ctx, sourceChain, cleanPacket.GetDestChain(), cleanPacket.GetSequence())
	k.cleanReceiptBySeq(ctx, sourceChain, cleanPacket.GetDestChain(), cleanPacket.GetSequence())

	// Emit Event with Packet data along with other packet information for relayer to pick up
	// and relay to other chain
	ctx.EventManager().EmitEvents(sdk.Events{
		sdk.NewEvent(
			types.EventTypeSendCleanPacket,
			sdk.NewAttribute(types.AttributeKeySequence, fmt.Sprintf("%d", cleanPacket.GetSequence())),
			sdk.NewAttribute(types.AttributeKeySrcChain, sourceChain),
			sdk.NewAttribute(types.AttributeKeyDstChain, cleanPacket.GetDestChain()),
			sdk.NewAttribute(types.AttributeKeyRelayChain, cleanPacket.GetRelayChain()),
		),
		sdk.NewEvent(
			sdk.EventTypeMessage,
			sdk.NewAttribute(sdk.AttributeKeyModule, types.AttributeValueCategory),
		),
	})

	k.Logger(ctx).Info("clean packet sent", "packet", fmt.Sprintf("%v", cleanPacket))
	return nil
}

// RecvCleanPacket.
func (k Keeper) RecvCleanPacket(
	ctx sdk.Context,
	cleanPacket exported.CleanPacketI,
	proof []byte,
	proofHeight exported.Height,
) error {
	var isRelay bool
	var targetChainName string
	if err := k.ValidateCleanPacket(ctx, cleanPacket); err != nil {
		return sdkerrors.Wrap(err, "packet failed basic validation")
	}
	if cleanPacket.GetDestChain() == k.clientKeeper.GetChainName(ctx) {
		if len(cleanPacket.GetRelayChain()) > 0 {
			targetChainName = cleanPacket.GetRelayChain()
		} else {
			targetChainName = cleanPacket.GetSourceChain()
		}
	} else {
		isRelay = true
		targetChainName = cleanPacket.GetSourceChain()
	}
	targetClient, found := k.clientKeeper.GetClientState(ctx, targetChainName)

	if !found {
		return sdkerrors.Wrap(clienttypes.ErrClientNotFound, targetChainName)
	}

	if err := targetClient.VerifyPacketCleanCommitment(ctx,
		k.clientKeeper.ClientStore(ctx, targetChainName), k.cdc, proofHeight,
		proof, cleanPacket.GetSourceChain(), cleanPacket.GetDestChain(),
		cleanPacket.GetSequence(),
	); err != nil {
		return sdkerrors.Wrapf(err, "failed packet commitment verification for client (%s)", targetChainName)
	}

	k.cleanAcknowledgementBySeq(ctx, cleanPacket.GetSourceChain(), cleanPacket.GetDestChain(), cleanPacket.GetSequence())
	k.cleanReceiptBySeq(ctx, cleanPacket.GetSourceChain(), cleanPacket.GetDestChain(), cleanPacket.GetSequence())
	k.SetCleanPacketCommitment(ctx, cleanPacket.GetSourceChain(), cleanPacket.GetDestChain(), cleanPacket.GetSequence())

	// emit an event that the relayer can query for
	ctx.EventManager().EmitEvents(sdk.Events{
		sdk.NewEvent(
			types.EventTypeRecvCleanPacket,
			sdk.NewAttribute(types.AttributeKeySequence, fmt.Sprintf("%d", cleanPacket.GetSequence())),
			sdk.NewAttribute(types.AttributeKeySrcChain, cleanPacket.GetSourceChain()),
			sdk.NewAttribute(types.AttributeKeyDstChain, cleanPacket.GetDestChain()),
			sdk.NewAttribute(types.AttributeKeyRelayChain, cleanPacket.GetRelayChain()),
		),
		sdk.NewEvent(
			sdk.EventTypeMessage,
			sdk.NewAttribute(sdk.AttributeKeyModule, types.AttributeValueCategory),
		),
	})

	if isRelay {
<<<<<<< HEAD
		k.SetCleanPacketCommitment(ctx, cleanPacket.GetSourceChain(), cleanPacket.GetDestChain(), cleanPacket.GetSequence())
		if _, found = k.clientKeeper.GetClientState(ctx, cleanPacket.GetDestChain()); !found {
=======
		targetClient, found = k.clientKeeper.GetClientState(ctx, cleanPacket.GetDestChain())
		if !found {
>>>>>>> cd5f1f08
			return sdkerrors.Wrap(clienttypes.ErrClientNotFound, targetChainName)
		}
		// Emit Event with Packet data along with other packet information for relayer to pick up
		// and relay to other chain
		ctx.EventManager().EmitEvents(sdk.Events{
			sdk.NewEvent(
				types.EventTypeSendCleanPacket,
				sdk.NewAttribute(types.AttributeKeySequence, fmt.Sprintf("%d", cleanPacket.GetSequence())),
				sdk.NewAttribute(types.AttributeKeySrcChain, cleanPacket.GetSourceChain()),
				sdk.NewAttribute(types.AttributeKeyDstChain, cleanPacket.GetDestChain()),
				sdk.NewAttribute(types.AttributeKeyRelayChain, cleanPacket.GetRelayChain()),
			),
			sdk.NewEvent(
				sdk.EventTypeMessage,
				sdk.NewAttribute(sdk.AttributeKeyModule, types.AttributeValueCategory),
			),
		})
	}
	return nil
}<|MERGE_RESOLUTION|>--- conflicted
+++ resolved
@@ -12,19 +12,9 @@
 	"github.com/bianjieai/tibc-go/modules/tibc/core/exported"
 )
 
-<<<<<<< HEAD
-// SendPacket is called by a module in order to send an TIBC packet on a channel
-// end owned by the calling module to the corresponding module on the counterparty
-// chain.
-func (k Keeper) SendPacket(ctx sdk.Context, packet exported.PacketI) error {
-=======
 // SendPacket is called by a module to send an TIBC packet on a port owned
 // by the calling module to the corresponding module on the counterparty chain.
-func (k Keeper) SendPacket(
-	ctx sdk.Context,
-	packet exported.PacketI,
-) error {
->>>>>>> cd5f1f08
+func (k Keeper) SendPacket(ctx sdk.Context, packet exported.PacketI) error {
 	if err := packet.ValidateBasic(); err != nil {
 		return sdkerrors.Wrap(err, "packet failed basic validation")
 	}
@@ -329,12 +319,7 @@
 		if !k.routingKeeper.Authenticate(ctx, packet.GetSourceChain(), packet.GetDestChain(), packet.GetPort()) {
 			return sdkerrors.Wrap(sdkerrors.ErrUnauthorized, "no rule in routing table to relay this packet")
 		}
-<<<<<<< HEAD
 		if _, found = k.clientKeeper.GetClientState(ctx, packet.GetSourceChain()); !found {
-=======
-		_, found = k.clientKeeper.GetClientState(ctx, packet.GetSourceChain())
-		if !found {
->>>>>>> cd5f1f08
 			return sdkerrors.Wrap(clienttypes.ErrClientNotFound, targetChainName)
 		}
 		// set the acknowledgement so that it can be verified on the other side
@@ -469,13 +454,7 @@
 	})
 
 	if isRelay {
-<<<<<<< HEAD
-		k.SetCleanPacketCommitment(ctx, cleanPacket.GetSourceChain(), cleanPacket.GetDestChain(), cleanPacket.GetSequence())
 		if _, found = k.clientKeeper.GetClientState(ctx, cleanPacket.GetDestChain()); !found {
-=======
-		targetClient, found = k.clientKeeper.GetClientState(ctx, cleanPacket.GetDestChain())
-		if !found {
->>>>>>> cd5f1f08
 			return sdkerrors.Wrap(clienttypes.ErrClientNotFound, targetChainName)
 		}
 		// Emit Event with Packet data along with other packet information for relayer to pick up
