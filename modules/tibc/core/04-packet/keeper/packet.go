package keeper

import (
	"bytes"
	"fmt"

	sdk "github.com/cosmos/cosmos-sdk/types"
	sdkerrors "github.com/cosmos/cosmos-sdk/types/errors"

	clienttypes "github.com/bianjieai/tibc-go/modules/tibc/core/02-client/types"
	"github.com/bianjieai/tibc-go/modules/tibc/core/04-packet/types"
	"github.com/bianjieai/tibc-go/modules/tibc/core/exported"
)

// SendPacket is called by a module in order to send an IBC packet on a channel
// end owned by the calling module to the corresponding module on the counterparty
// chain.
func (k Keeper) SendPacket(
	ctx sdk.Context,
	packet exported.PacketI,
) error {
	if err := packet.ValidateBasic(); err != nil {
		return sdkerrors.Wrap(err, "packet failed basic validation")
	}

	targetChain := packet.GetDestChain()
	if len(packet.GetRelayChain()) > 0 {
		targetChain = packet.GetRelayChain()
	}

	_, found := k.clientKeeper.GetClientState(ctx, targetChain)
	if !found {
		return clienttypes.ErrConsensusStateNotFound
	}

	nextSequenceSend, found := k.GetNextSequenceSend(ctx, packet.GetSourceChain(), packet.GetDestChain())
	if !found {
		return sdkerrors.Wrapf(
			types.ErrSequenceSendNotFound,
			"source chain: %s, dest chain: %s", packet.GetSourceChain(), packet.GetDestChain(),
		)
	}

	if packet.GetSequence() != nextSequenceSend {
		return sdkerrors.Wrapf(
			types.ErrInvalidPacket,
			"packet sequence ≠ next send sequence (%d ≠ %d)", packet.GetSequence(), nextSequenceSend,
		)
	}

	commitment := types.CommitPacket(k.cdc, packet)

	nextSequenceSend++
	k.SetNextSequenceSend(ctx, packet.GetSourceChain(), packet.GetDestChain(), nextSequenceSend)
	k.SetPacketCommitment(ctx, packet.GetSourceChain(), packet.GetDestChain(), packet.GetSequence(), commitment)

	// Emit Event with Packet data along with other packet information for relayer to pick up
	// and relay to other chain
	ctx.EventManager().EmitEvents(sdk.Events{
		sdk.NewEvent(
			types.EventTypeSendPacket,
			sdk.NewAttribute(types.AttributeKeyData, string(packet.GetData())),
			sdk.NewAttribute(types.AttributeKeySequence, fmt.Sprintf("%d", packet.GetSequence())),
			sdk.NewAttribute(types.AttributeKeyPort, packet.GetPort()),
			sdk.NewAttribute(types.AttributeKeySrcChain, packet.GetSourceChain()),
			sdk.NewAttribute(types.AttributeKeyDstChain, packet.GetDestChain()),
			sdk.NewAttribute(types.AttributeKeyRelayChain, packet.GetRelayChain()),
			// we only support 1-hop packets now, and that is the most important hop for a relayer
			// (is it going to a chain I am connected to)
		),
		sdk.NewEvent(
			sdk.EventTypeMessage,
			sdk.NewAttribute(sdk.AttributeKeyModule, types.AttributeValueCategory),
		),
	})

	k.Logger(ctx).Info("packet sent", "packet", fmt.Sprintf("%v", packet))
	return nil
}

// RecvPacket is called by a module in order to receive & process an IBC packet
// sent on the corresponding channel end on the counterparty chain.
func (k Keeper) RecvPacket(
	ctx sdk.Context,
	packet exported.PacketI,
	proof []byte,
	proofHeight exported.Height,
) error {
	commitment := types.CommitPacket(k.cdc, packet)
	var isRelay bool
	var targetChainName string
	if packet.GetDestChain() == k.clientKeeper.GetChainName(ctx) {
		if len(packet.GetRelayChain()) > 0 {
			targetChainName = packet.GetRelayChain()
		} else {
			targetChainName = packet.GetSourceChain()
		}
	} else {
		isRelay = true
		targetChainName = packet.GetSourceChain()
	}

	targetClient, found := k.clientKeeper.GetClientState(ctx, targetChainName)
	if !found {
		return sdkerrors.Wrap(clienttypes.ErrClientNotFound, targetChainName)
	}

	// verify that the counterparty did commit to sending this packet
	if err := targetClient.VerifyPacketCommitment(ctx,
		k.clientKeeper.ClientStore(ctx, targetChainName), k.cdc, proofHeight,
		proof, packet.GetSourceChain(), packet.GetDestChain(),
		packet.GetSequence(), commitment,
	); err != nil {
		return sdkerrors.Wrapf(err, "failed packet commitment verification for client (%s)", targetChainName)
	}

	// check if the packet receipt has been received already for unordered channels
	_, found = k.GetPacketReceipt(ctx, packet.GetSourceChain(), packet.GetDestChain(), packet.GetSequence())
	if found {
		return sdkerrors.Wrapf(
			types.ErrInvalidPacket,
			"packet sequence (%d) already has been received", packet.GetSequence(),
		)
	}

	// All verification complete, update state
	// For unordered channels we must set the receipt so it can be verified on the other side.
	// This receipt does not contain any data, since the packet has not yet been processed,
	// it's just a single store key set to an empty string to indicate that the packet has been received
	k.SetPacketReceipt(ctx, packet.GetSourceChain(), packet.GetDestChain(), packet.GetSequence())

	// log that a packet has been received & executed
	k.Logger(ctx).Info("packet received", "packet", fmt.Sprintf("%v", packet))

	// emit an event that the relayer can query for
	ctx.EventManager().EmitEvents(sdk.Events{
		sdk.NewEvent(
			types.EventTypeRecvPacket,
			sdk.NewAttribute(types.AttributeKeyData, string(packet.GetData())),
			sdk.NewAttribute(types.AttributeKeySequence, fmt.Sprintf("%d", packet.GetSequence())),
			sdk.NewAttribute(types.AttributeKeyPort, packet.GetPort()),
			sdk.NewAttribute(types.AttributeKeySrcChain, packet.GetSourceChain()),
			sdk.NewAttribute(types.AttributeKeyDstChain, packet.GetDestChain()),
			sdk.NewAttribute(types.AttributeKeyRelayChain, packet.GetRelayChain()),
		),
		sdk.NewEvent(
			sdk.EventTypeMessage,
			sdk.NewAttribute(sdk.AttributeKeyModule, types.AttributeValueCategory),
		),
	})

	if isRelay {
		k.SetPacketCommitment(ctx, packet.GetSourceChain(), packet.GetDestChain(), packet.GetSequence(), commitment)
		// Emit Event with Packet data along with other packet information for relayer to pick up
		// and relay to other chain
		ctx.EventManager().EmitEvents(sdk.Events{
			sdk.NewEvent(
				types.EventTypeSendPacket,
				sdk.NewAttribute(types.AttributeKeyData, string(packet.GetData())),
				sdk.NewAttribute(types.AttributeKeySequence, fmt.Sprintf("%d", packet.GetSequence())),
				sdk.NewAttribute(types.AttributeKeyPort, packet.GetPort()),
				sdk.NewAttribute(types.AttributeKeySrcChain, packet.GetSourceChain()),
				sdk.NewAttribute(types.AttributeKeyDstChain, packet.GetDestChain()),
				sdk.NewAttribute(types.AttributeKeyRelayChain, packet.GetRelayChain()),
				// we only support 1-hop packets now, and that is the most important hop for a relayer
				// (is it going to a chain I am connected to)
			),
			sdk.NewEvent(
				sdk.EventTypeMessage,
				sdk.NewAttribute(sdk.AttributeKeyModule, types.AttributeValueCategory),
			),
		})
	}

	return nil
}

// WriteAcknowledgement writes the packet execution acknowledgement to the state,
// which will be verified by the counterparty chain using AcknowledgePacket.
//
// CONTRACT:
//
// 1) For synchronous execution, this function is be called in the IBC handler .
// For async handling, it needs to be called directly by the module which originally
// processed the packet.
//
// 2) Assumes that packet receipt has been written (unordered), or nextSeqRecv was incremented (ordered)
// previously by RecvPacket.
func (k Keeper) WriteAcknowledgement(
	ctx sdk.Context,
	packet exported.PacketI,
	acknowledgement []byte,
) error {
	// NOTE: IBC app modules might have written the acknowledgement synchronously on
	// the OnRecvPacket callback so we need to check if the acknowledgement is already
	// set on the store and return an error if so.
	if k.HasPacketAcknowledgement(ctx, packet.GetSourceChain(), packet.GetDestChain(), packet.GetSequence()) {
		return types.ErrAcknowledgementExists
	}

	if len(acknowledgement) == 0 {
		return sdkerrors.Wrap(types.ErrInvalidAcknowledgement, "acknowledgement cannot be empty")
	}

	targetChain := packet.GetSourceChain()
	if len(packet.GetRelayChain()) > 0 {
		targetChain = packet.GetRelayChain()
	}

	_, found := k.clientKeeper.GetClientState(ctx, targetChain)
	if !found {
		return clienttypes.ErrConsensusStateNotFound
	}

	// set the acknowledgement so that it can be verified on the other side
	k.SetPacketAcknowledgement(
		ctx, packet.GetSourceChain(), packet.GetDestChain(), packet.GetSequence(),
		types.CommitAcknowledgement(acknowledgement),
	)

	// log that a packet acknowledgement has been written
	k.Logger(ctx).Info("acknowledged written", "packet", fmt.Sprintf("%v", packet))

	// emit an event that the relayer can query for
	ctx.EventManager().EmitEvents(sdk.Events{
		sdk.NewEvent(
			types.EventTypeWriteAck,
			sdk.NewAttribute(types.AttributeKeyData, string(packet.GetData())),
			sdk.NewAttribute(types.AttributeKeySequence, fmt.Sprintf("%d", packet.GetSequence())),
			sdk.NewAttribute(types.AttributeKeyPort, packet.GetPort()),
			sdk.NewAttribute(types.AttributeKeySrcChain, packet.GetSourceChain()),
			sdk.NewAttribute(types.AttributeKeyDstChain, packet.GetDestChain()),
			sdk.NewAttribute(types.AttributeKeyRelayChain, packet.GetRelayChain()),
			sdk.NewAttribute(types.AttributeKeyAck, string(acknowledgement)),
		),
		sdk.NewEvent(
			sdk.EventTypeMessage,
			sdk.NewAttribute(sdk.AttributeKeyModule, types.AttributeValueCategory),
		),
	})

	return nil
}

// AcknowledgePacket is called by a module to process the acknowledgement of a
// packet previously sent by the calling module on a channel to a counterparty
// module on the counterparty chain. Its intended usage is within the ante
// handler. AcknowledgePacket will clean up the packet commitment,
// which is no longer necessary since the packet has been received and acted upon.
// It will also increment NextSequenceAck in case of ORDERED channels.
func (k Keeper) AcknowledgePacket(
	ctx sdk.Context,
	packet exported.PacketI,
	acknowledgement []byte,
	proof []byte,
	proofHeight exported.Height,
) error {
	commitment := k.GetPacketCommitment(ctx, packet.GetSourceChain(), packet.GetDestChain(), packet.GetSequence())

	packetCommitment := types.CommitPacket(k.cdc, packet)

	// verify we sent the packet and haven't cleared it out yet
	if !bytes.Equal(commitment, packetCommitment) {
		return sdkerrors.Wrapf(types.ErrInvalidPacket, "commitment bytes are not equal: got (%v), expected (%v)", packetCommitment, commitment)
	}

	var isRelay bool
<<<<<<< HEAD
	var targetClientID string
	if packet.GetSourceChain() == k.clientKeeper.GetChainName(ctx) {
		if len(packet.GetRelayChain()) > 0 {
			targetClientID = packet.GetRelayChain()
		} else {
			targetClientID = packet.GetDestChain()
		}
	} else {
		isRelay = true
		targetClientID = packet.GetDestChain()
=======
	var targetChainName string
	if packet.GetSourceChain() == k.clientKeeper.GetChainName(ctx) {
		if len(packet.GetRelayChain()) > 0 {
			targetChainName = packet.GetRelayChain()
		} else {
			targetChainName = packet.GetDestChain()
		}
	} else {
		isRelay = true
		targetChainName = packet.GetDestChain()
>>>>>>> cb1769d2
	}

	clientState, found := k.clientKeeper.GetClientState(ctx, targetChainName)
	if !found {
		return sdkerrors.Wrap(clienttypes.ErrClientNotFound, targetChainName)
	}

	if err := clientState.VerifyPacketAcknowledgement(ctx,
		k.clientKeeper.ClientStore(ctx, targetChainName), k.cdc, proofHeight,
		proof, packet.GetSourceChain(), packet.GetDestChain(),
		packet.GetSequence(), acknowledgement,
	); err != nil {
		return sdkerrors.Wrapf(err, "failed packet acknowledgement verification for client (%s)", targetChainName)
	}

	// Delete packet commitment, since the packet has been acknowledged, the commitement is no longer necessary
	k.deletePacketCommitment(ctx, packet.GetSourceChain(), packet.GetDestChain(), packet.GetSequence())

	// log that a packet has been acknowledged
	k.Logger(ctx).Info("packet acknowledged", "packet", fmt.Sprintf("%v", packet))

	// emit an event marking that we have processed the acknowledgement
	ctx.EventManager().EmitEvents(sdk.Events{
		sdk.NewEvent(
			types.EventTypeAcknowledgePacket,
			sdk.NewAttribute(types.AttributeKeySequence, fmt.Sprintf("%d", packet.GetSequence())),
			sdk.NewAttribute(types.AttributeKeyPort, packet.GetPort()),
			sdk.NewAttribute(types.AttributeKeySrcChain, packet.GetSourceChain()),
			sdk.NewAttribute(types.AttributeKeyDstChain, packet.GetDestChain()),
			sdk.NewAttribute(types.AttributeKeyRelayChain, packet.GetRelayChain()),
		),
		sdk.NewEvent(
			sdk.EventTypeMessage,
			sdk.NewAttribute(sdk.AttributeKeyModule, types.AttributeValueCategory),
		),
	})

	if isRelay {
		// set the acknowledgement so that it can be verified on the other side
		k.SetPacketAcknowledgement(
			ctx, packet.GetSourceChain(), packet.GetDestChain(), packet.GetSequence(),
			types.CommitAcknowledgement(acknowledgement),
		)
		// emit an event that the relayer can query for
		ctx.EventManager().EmitEvents(sdk.Events{
			sdk.NewEvent(
				types.EventTypeWriteAck,
				sdk.NewAttribute(types.AttributeKeyData, string(packet.GetData())),
				sdk.NewAttribute(types.AttributeKeySequence, fmt.Sprintf("%d", packet.GetSequence())),
				sdk.NewAttribute(types.AttributeKeyPort, packet.GetPort()),
				sdk.NewAttribute(types.AttributeKeySrcChain, packet.GetSourceChain()),
				sdk.NewAttribute(types.AttributeKeyDstChain, packet.GetDestChain()),
				sdk.NewAttribute(types.AttributeKeyRelayChain, packet.GetRelayChain()),
				sdk.NewAttribute(types.AttributeKeyAck, string(acknowledgement)),
			),
			sdk.NewEvent(
				sdk.EventTypeMessage,
				sdk.NewAttribute(sdk.AttributeKeyModule, types.AttributeValueCategory),
			),
		})
	}
	return nil
}

// CleanPacket.
func (k Keeper) CleanPacket(
	ctx sdk.Context,
	packet exported.PacketI,
) error {
	if err := packet.ValidateBasic(); err != nil {
		return sdkerrors.Wrap(err, "packet failed basic validation")
	}
	if err := k.ValidateCleanPacket(ctx, packet.GetSourceChain(), packet.GetDestChain(), packet.GetSequence()); err != nil {
		return sdkerrors.Wrap(err, "packet failed basic validation")
	}

	k.SetCleanPacketCommitment(ctx, packet.GetSourceChain(), packet.GetDestChain(), packet.GetSequence())
	k.cleanAcknowledgementBySeq(ctx, packet.GetSourceChain(), packet.GetDestChain(), packet.GetSequence())
	k.cleanReceiptBySeq(ctx, packet.GetSourceChain(), packet.GetDestChain(), packet.GetSequence())

	// Emit Event with Packet data along with other packet information for relayer to pick up
	// and relay to other chain
	ctx.EventManager().EmitEvents(sdk.Events{
		sdk.NewEvent(
			types.EventTypeSendCleanPacket,
			sdk.NewAttribute(types.AttributeKeySequence, fmt.Sprintf("%d", packet.GetSequence())),
			sdk.NewAttribute(types.AttributeKeySrcChain, packet.GetSourceChain()),
			sdk.NewAttribute(types.AttributeKeyDstChain, packet.GetDestChain()),
			sdk.NewAttribute(types.AttributeKeyRelayChain, packet.GetRelayChain()),
			// we only support 1-hop packets now, and that is the most important hop for a relayer
			// (is it going to a chain I am connected to)
		),
		sdk.NewEvent(
			sdk.EventTypeMessage,
			sdk.NewAttribute(sdk.AttributeKeyModule, types.AttributeValueCategory),
		),
	})

	k.Logger(ctx).Info("clean packet sent", "packet", fmt.Sprintf("%v", packet))
	return nil
}

// CleanPacket.
func (k Keeper) RecvCleanPacket(
	ctx sdk.Context,
	packet exported.PacketI,
	proof []byte,
	proofHeight exported.Height,
) error {
	var isRelay bool
<<<<<<< HEAD
	var targetClientID string
	if packet.GetDestChain() == k.clientKeeper.GetChainName(ctx) {
		if len(packet.GetRelayChain()) > 0 {
			targetClientID = packet.GetRelayChain()
		} else {
			targetClientID = packet.GetSourceChain()
		}
	} else {
		isRelay = true
		targetClientID = packet.GetSourceChain()
	}
	targetClient, found := k.clientKeeper.GetClientState(ctx, targetClientID)
=======
	var targetChainName string
	if packet.GetDestChain() == k.clientKeeper.GetChainName(ctx) {
		if len(packet.GetRelayChain()) > 0 {
			targetChainName = packet.GetRelayChain()
		} else {
			targetChainName = packet.GetSourceChain()
		}
	} else {
		isRelay = true
		targetChainName = packet.GetSourceChain()
	}
	targetClient, found := k.clientKeeper.GetClientState(ctx, targetChainName)

>>>>>>> cb1769d2
	if !found {
		return sdkerrors.Wrap(clienttypes.ErrClientNotFound, targetChainName)
	}

	if err := targetClient.VerifyPacketCleanCommitment(ctx,
<<<<<<< HEAD
		k.clientKeeper.ClientStore(ctx, targetClientID), k.cdc, proofHeight,
=======
		k.clientKeeper.ClientStore(ctx, targetChainName), k.cdc, proofHeight,
>>>>>>> cb1769d2
		proof, packet.GetSourceChain(), packet.GetDestChain(),
		packet.GetSequence(),
	); err != nil {
		return sdkerrors.Wrapf(err, "failed packet commitment verification for client (%s)", targetChainName)
	}

	k.cleanAcknowledgementBySeq(ctx, packet.GetSourceChain(), packet.GetDestChain(), packet.GetSequence())
	k.cleanReceiptBySeq(ctx, packet.GetSourceChain(), packet.GetDestChain(), packet.GetSequence())
<<<<<<< HEAD

	// emit an event that the relayer can query for
	ctx.EventManager().EmitEvents(sdk.Events{
		sdk.NewEvent(
			types.EventTypeRecvCleanPacket,
			sdk.NewAttribute(types.AttributeKeySequence, fmt.Sprintf("%d", packet.GetSequence())),
			sdk.NewAttribute(types.AttributeKeySrcChain, packet.GetSourceChain()),
			sdk.NewAttribute(types.AttributeKeyDstChain, packet.GetDestChain()),
			sdk.NewAttribute(types.AttributeKeyRelayChain, packet.GetRelayChain()),
		),
		sdk.NewEvent(
			sdk.EventTypeMessage,
			sdk.NewAttribute(sdk.AttributeKeyModule, types.AttributeValueCategory),
		),
	})

=======

	// emit an event that the relayer can query for
	ctx.EventManager().EmitEvents(sdk.Events{
		sdk.NewEvent(
			types.EventTypeRecvCleanPacket,
			sdk.NewAttribute(types.AttributeKeySequence, fmt.Sprintf("%d", packet.GetSequence())),
			sdk.NewAttribute(types.AttributeKeySrcChain, packet.GetSourceChain()),
			sdk.NewAttribute(types.AttributeKeyDstChain, packet.GetDestChain()),
			sdk.NewAttribute(types.AttributeKeyRelayChain, packet.GetRelayChain()),
		),
		sdk.NewEvent(
			sdk.EventTypeMessage,
			sdk.NewAttribute(sdk.AttributeKeyModule, types.AttributeValueCategory),
		),
	})

>>>>>>> cb1769d2
	if isRelay {
		k.SetCleanPacketCommitment(ctx, packet.GetSourceChain(), packet.GetDestChain(), packet.GetSequence())
		// Emit Event with Packet data along with other packet information for relayer to pick up
		// and relay to other chain
		ctx.EventManager().EmitEvents(sdk.Events{
			sdk.NewEvent(
				types.EventTypeSendCleanPacket,
				sdk.NewAttribute(types.AttributeKeySequence, fmt.Sprintf("%d", packet.GetSequence())),
				sdk.NewAttribute(types.AttributeKeySrcChain, packet.GetSourceChain()),
				sdk.NewAttribute(types.AttributeKeyDstChain, packet.GetDestChain()),
				sdk.NewAttribute(types.AttributeKeyRelayChain, packet.GetRelayChain()),
				// we only support 1-hop packets now, and that is the most important hop for a relayer
				// (is it going to a chain I am connected to)
			),
			sdk.NewEvent(
				sdk.EventTypeMessage,
				sdk.NewAttribute(sdk.AttributeKeyModule, types.AttributeValueCategory),
			),
		})
	}
	return nil
}<|MERGE_RESOLUTION|>--- conflicted
+++ resolved
@@ -265,18 +265,6 @@
 	}
 
 	var isRelay bool
-<<<<<<< HEAD
-	var targetClientID string
-	if packet.GetSourceChain() == k.clientKeeper.GetChainName(ctx) {
-		if len(packet.GetRelayChain()) > 0 {
-			targetClientID = packet.GetRelayChain()
-		} else {
-			targetClientID = packet.GetDestChain()
-		}
-	} else {
-		isRelay = true
-		targetClientID = packet.GetDestChain()
-=======
 	var targetChainName string
 	if packet.GetSourceChain() == k.clientKeeper.GetChainName(ctx) {
 		if len(packet.GetRelayChain()) > 0 {
@@ -287,7 +275,6 @@
 	} else {
 		isRelay = true
 		targetChainName = packet.GetDestChain()
->>>>>>> cb1769d2
 	}
 
 	clientState, found := k.clientKeeper.GetClientState(ctx, targetChainName)
@@ -398,20 +385,6 @@
 	proofHeight exported.Height,
 ) error {
 	var isRelay bool
-<<<<<<< HEAD
-	var targetClientID string
-	if packet.GetDestChain() == k.clientKeeper.GetChainName(ctx) {
-		if len(packet.GetRelayChain()) > 0 {
-			targetClientID = packet.GetRelayChain()
-		} else {
-			targetClientID = packet.GetSourceChain()
-		}
-	} else {
-		isRelay = true
-		targetClientID = packet.GetSourceChain()
-	}
-	targetClient, found := k.clientKeeper.GetClientState(ctx, targetClientID)
-=======
 	var targetChainName string
 	if packet.GetDestChain() == k.clientKeeper.GetChainName(ctx) {
 		if len(packet.GetRelayChain()) > 0 {
@@ -425,17 +398,12 @@
 	}
 	targetClient, found := k.clientKeeper.GetClientState(ctx, targetChainName)
 
->>>>>>> cb1769d2
 	if !found {
 		return sdkerrors.Wrap(clienttypes.ErrClientNotFound, targetChainName)
 	}
 
 	if err := targetClient.VerifyPacketCleanCommitment(ctx,
-<<<<<<< HEAD
-		k.clientKeeper.ClientStore(ctx, targetClientID), k.cdc, proofHeight,
-=======
 		k.clientKeeper.ClientStore(ctx, targetChainName), k.cdc, proofHeight,
->>>>>>> cb1769d2
 		proof, packet.GetSourceChain(), packet.GetDestChain(),
 		packet.GetSequence(),
 	); err != nil {
@@ -444,7 +412,6 @@
 
 	k.cleanAcknowledgementBySeq(ctx, packet.GetSourceChain(), packet.GetDestChain(), packet.GetSequence())
 	k.cleanReceiptBySeq(ctx, packet.GetSourceChain(), packet.GetDestChain(), packet.GetSequence())
-<<<<<<< HEAD
 
 	// emit an event that the relayer can query for
 	ctx.EventManager().EmitEvents(sdk.Events{
@@ -461,24 +428,6 @@
 		),
 	})
 
-=======
-
-	// emit an event that the relayer can query for
-	ctx.EventManager().EmitEvents(sdk.Events{
-		sdk.NewEvent(
-			types.EventTypeRecvCleanPacket,
-			sdk.NewAttribute(types.AttributeKeySequence, fmt.Sprintf("%d", packet.GetSequence())),
-			sdk.NewAttribute(types.AttributeKeySrcChain, packet.GetSourceChain()),
-			sdk.NewAttribute(types.AttributeKeyDstChain, packet.GetDestChain()),
-			sdk.NewAttribute(types.AttributeKeyRelayChain, packet.GetRelayChain()),
-		),
-		sdk.NewEvent(
-			sdk.EventTypeMessage,
-			sdk.NewAttribute(sdk.AttributeKeyModule, types.AttributeValueCategory),
-		),
-	})
-
->>>>>>> cb1769d2
 	if isRelay {
 		k.SetCleanPacketCommitment(ctx, packet.GetSourceChain(), packet.GetDestChain(), packet.GetSequence())
 		// Emit Event with Packet data along with other packet information for relayer to pick up
