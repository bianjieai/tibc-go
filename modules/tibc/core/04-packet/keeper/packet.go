package keeper

import (
	"bytes"
	"fmt"

	sdk "github.com/cosmos/cosmos-sdk/types"
	sdkerrors "github.com/cosmos/cosmos-sdk/types/errors"

	clienttypes "github.com/bianjieai/tibc-go/modules/tibc/core/02-client/types"
	"github.com/bianjieai/tibc-go/modules/tibc/core/04-packet/types"
	"github.com/bianjieai/tibc-go/modules/tibc/core/exported"
)

// SendPacket is called by a module to send an TIBC packet on a port owned
// by the calling module to the corresponding module on the counterparty chain.
func (k Keeper) SendPacket(ctx sdk.Context, packet exported.PacketI) error {
	if err := packet.ValidateBasic(); err != nil {
		return sdkerrors.Wrap(err, "packet failed basic validation")
	}
	if packet.GetSourceChain() != k.clientKeeper.GetChainName(ctx) {
		return sdkerrors.Wrap(types.ErrInvalidPacket, "source chain of packet is not this chain")
	}

	targetChain := packet.GetDestChain()
	if len(packet.GetRelayChain()) > 0 {
		targetChain = packet.GetRelayChain()
	}

	_, found := k.clientKeeper.GetClientState(ctx, targetChain)
	if !found {
		return clienttypes.ErrConsensusStateNotFound
	}

	nextSequenceSend := k.GetNextSequenceSend(ctx, packet.GetSourceChain(), packet.GetDestChain())

	if packet.GetSequence() != nextSequenceSend {
		return sdkerrors.Wrapf(
			types.ErrInvalidPacket,
			"packet sequence ≠ next send sequence (%d ≠ %d)", packet.GetSequence(), nextSequenceSend,
		)
	}

	commitment := types.CommitPacket(packet)

	nextSequenceSend++
	k.SetNextSequenceSend(ctx, packet.GetSourceChain(), packet.GetDestChain(), nextSequenceSend)
	k.SetPacketCommitment(ctx, packet.GetSourceChain(), packet.GetDestChain(), packet.GetSequence(), commitment)

	// Emit Event with Packet data along with other packet information for relayer to pick up
	// and relay to other chain
	ctx.EventManager().EmitEvents(sdk.Events{
		sdk.NewEvent(
			types.EventTypeSendPacket,
			sdk.NewAttribute(types.AttributeKeyData, string(packet.GetData())),
			sdk.NewAttribute(types.AttributeKeySequence, fmt.Sprintf("%d", packet.GetSequence())),
			sdk.NewAttribute(types.AttributeKeyPort, packet.GetPort()),
			sdk.NewAttribute(types.AttributeKeySrcChain, packet.GetSourceChain()),
			sdk.NewAttribute(types.AttributeKeyDstChain, packet.GetDestChain()),
			sdk.NewAttribute(types.AttributeKeyRelayChain, packet.GetRelayChain()),
			// we only support 1-hop packets now, and that is the most important hop for a relayer
			// (is it going to a chain I am connected to)
		),
		sdk.NewEvent(
			sdk.EventTypeMessage,
			sdk.NewAttribute(sdk.AttributeKeyModule, types.AttributeValueCategory),
		),
	})

	k.Logger(ctx).Info("packet sent", "packet", fmt.Sprintf("%v", packet))
	return nil
}

// RecvPacket is called by a module to receive & process an TIBC packet
// sent on the corresponding port on the counterparty chain.
func (k Keeper) RecvPacket(
	ctx sdk.Context,
	packet exported.PacketI,
	proof []byte,
	proofHeight exported.Height,
) error {
	if err := k.ValidatePacketSeq(ctx, packet); err != nil {
		return sdkerrors.Wrap(err, "packet failed basic validation")
	}
	// check if the packet receipt has been received already for unordered channels
	_, found := k.GetPacketReceipt(ctx, packet.GetSourceChain(), packet.GetDestChain(), packet.GetSequence())
	if found {
		return sdkerrors.Wrapf(
			types.ErrInvalidPacket,
			"packet sequence (%d) already has been received", packet.GetSequence(),
		)
	}
	commitment := types.CommitPacket(packet)
	var isRelay bool
	var targetChainName string
	if packet.GetDestChain() == k.clientKeeper.GetChainName(ctx) {
		if len(packet.GetRelayChain()) > 0 {
			targetChainName = packet.GetRelayChain()
		} else {
			targetChainName = packet.GetSourceChain()
		}
	} else {
		isRelay = true
		targetChainName = packet.GetSourceChain()
	}

	targetClient, found := k.clientKeeper.GetClientState(ctx, targetChainName)
	if !found {
		return sdkerrors.Wrap(clienttypes.ErrClientNotFound, targetChainName)
	}

	// verify that the counterparty did commit to sending this packet
	if err := targetClient.VerifyPacketCommitment(ctx,
		k.clientKeeper.ClientStore(ctx, targetChainName), k.cdc, proofHeight,
		proof, packet.GetSourceChain(), packet.GetDestChain(),
		packet.GetSequence(), commitment,
	); err != nil {
		return sdkerrors.Wrapf(err, "failed packet commitment verification for client (%s)", targetChainName)
	}

	// All verification complete, update state
	// For unordered channels we must set the receipt so it can be verified on the other side.
	// This receipt does not contain any data, since the packet has not yet been processed,
	// it's just a single store key set to an empty string to indicate that the packet has been received
	k.SetPacketReceipt(ctx, packet.GetSourceChain(), packet.GetDestChain(), packet.GetSequence())

	// log that a packet has been received & executed
	k.Logger(ctx).Info("packet received", "packet", fmt.Sprintf("%v", packet))

	// emit an event that the relayer can query for
	ctx.EventManager().EmitEvents(sdk.Events{
		sdk.NewEvent(
			types.EventTypeRecvPacket,
			sdk.NewAttribute(types.AttributeKeyData, string(packet.GetData())),
			sdk.NewAttribute(types.AttributeKeySequence, fmt.Sprintf("%d", packet.GetSequence())),
			sdk.NewAttribute(types.AttributeKeyPort, packet.GetPort()),
			sdk.NewAttribute(types.AttributeKeySrcChain, packet.GetSourceChain()),
			sdk.NewAttribute(types.AttributeKeyDstChain, packet.GetDestChain()),
			sdk.NewAttribute(types.AttributeKeyRelayChain, packet.GetRelayChain()),
		),
		sdk.NewEvent(
			sdk.EventTypeMessage,
			sdk.NewAttribute(sdk.AttributeKeyModule, types.AttributeValueCategory),
		),
	})

	if isRelay {
		if !k.routingKeeper.Authenticate(ctx, packet.GetSourceChain(), packet.GetDestChain(), packet.GetPort()) {
			return sdkerrors.Wrap(sdkerrors.ErrUnauthorized, "no rule in routing table to relay this packet")
		}

		if _, found = k.clientKeeper.GetClientState(ctx, packet.GetDestChain()); !found {
			return sdkerrors.Wrap(clienttypes.ErrClientNotFound, targetChainName)
		}

		k.SetPacketCommitment(ctx, packet.GetSourceChain(), packet.GetDestChain(), packet.GetSequence(), commitment)
		// Emit Event with Packet data along with other packet information for relayer to pick up
		// and relay to other chain
		ctx.EventManager().EmitEvents(sdk.Events{
			sdk.NewEvent(
				types.EventTypeSendPacket,
				sdk.NewAttribute(types.AttributeKeyData, string(packet.GetData())),
				sdk.NewAttribute(types.AttributeKeySequence, fmt.Sprintf("%d", packet.GetSequence())),
				sdk.NewAttribute(types.AttributeKeyPort, packet.GetPort()),
				sdk.NewAttribute(types.AttributeKeySrcChain, packet.GetSourceChain()),
				sdk.NewAttribute(types.AttributeKeyDstChain, packet.GetDestChain()),
				sdk.NewAttribute(types.AttributeKeyRelayChain, packet.GetRelayChain()),
				// we only support 1-hop packets now, and that is the most important hop for a relayer
				// (is it going to a chain I am connected to)
			),
			sdk.NewEvent(
				sdk.EventTypeMessage,
				sdk.NewAttribute(sdk.AttributeKeyModule, types.AttributeValueCategory),
			),
		})
	}

	return nil
}

// WriteAcknowledgement writes the packet execution acknowledgement to the state,
// which will be verified by the counterparty chain using AcknowledgePacket.
//
// CONTRACT:
//
// 1) For synchronous execution, this function is be called in the TIBC handler .
// For async handling, it needs to be called directly by the module which originally
// processed the packet.
//
// 2) Assumes that packet receipt has been written.
// previously by RecvPacket.
func (k Keeper) WriteAcknowledgement(
	ctx sdk.Context,
	packet exported.PacketI,
	acknowledgement []byte,
) error {
	if len(acknowledgement) == 0 {
		return sdkerrors.Wrap(types.ErrInvalidAcknowledgement, "acknowledgement cannot be empty")
	}

	// NOTE: TIBC app modules might have written the acknowledgement synchronously on
	// the OnRecvPacket callback so we need to check if the acknowledgement is already
	// set on the store and return an error if so.
	if k.HasPacketAcknowledgement(ctx, packet.GetSourceChain(), packet.GetDestChain(), packet.GetSequence()) {
		return types.ErrAcknowledgementExists
	}

	targetChain := packet.GetSourceChain()
	if len(packet.GetRelayChain()) > 0 && packet.GetDestChain() == k.clientKeeper.GetChainName(ctx) {
		targetChain = packet.GetRelayChain()
	}

	_, found := k.clientKeeper.GetClientState(ctx, targetChain)
	if !found {
		return clienttypes.ErrConsensusStateNotFound
	}

	// set the acknowledgement so that it can be verified on the other side
	k.SetPacketAcknowledgement(
		ctx, packet.GetSourceChain(), packet.GetDestChain(), packet.GetSequence(),
		types.CommitAcknowledgement(acknowledgement),
	)
	k.SetMaxAckSequence(ctx, packet.GetSourceChain(), packet.GetDestChain(), packet.GetSequence())

	// log that a packet acknowledgement has been written
	k.Logger(ctx).Info("acknowledged written", "packet", fmt.Sprintf("%v", packet))

	// emit an event that the relayer can query for
	ctx.EventManager().EmitEvents(sdk.Events{
		sdk.NewEvent(
			types.EventTypeWriteAck,
			sdk.NewAttribute(types.AttributeKeyData, string(packet.GetData())),
			sdk.NewAttribute(types.AttributeKeySequence, fmt.Sprintf("%d", packet.GetSequence())),
			sdk.NewAttribute(types.AttributeKeyPort, packet.GetPort()),
			sdk.NewAttribute(types.AttributeKeySrcChain, packet.GetSourceChain()),
			sdk.NewAttribute(types.AttributeKeyDstChain, packet.GetDestChain()),
			sdk.NewAttribute(types.AttributeKeyRelayChain, packet.GetRelayChain()),
			sdk.NewAttribute(types.AttributeKeyAck, string(acknowledgement)),
		),
		sdk.NewEvent(
			sdk.EventTypeMessage,
			sdk.NewAttribute(sdk.AttributeKeyModule, types.AttributeValueCategory),
		),
	})

	return nil
}

// AcknowledgePacket is called by a module to process the acknowledgement of a
// packet previously sent by the calling module on a port to a counterparty
// module on the counterparty chain. Its intended usage is within the ante
// handler. AcknowledgePacket will clean up the packet commitment,
// which is no longer necessary since the packet has been received and acted upon.
func (k Keeper) AcknowledgePacket(
	ctx sdk.Context,
	packet exported.PacketI,
	acknowledgement []byte,
	proof []byte,
	proofHeight exported.Height,
) error {
	commitment := k.GetPacketCommitment(ctx, packet.GetSourceChain(), packet.GetDestChain(), packet.GetSequence())

	packetCommitment := types.CommitPacket(packet)

	// verify we sent the packet and haven't cleared it out yet
	if !bytes.Equal(commitment, packetCommitment) {
		return sdkerrors.Wrapf(types.ErrInvalidPacket, "commitment bytes are not equal: got (%v), expected (%v)", packetCommitment, commitment)
	}

	var isRelay bool
	var targetChainName string
	if packet.GetSourceChain() == k.clientKeeper.GetChainName(ctx) {
		if len(packet.GetRelayChain()) > 0 {
			targetChainName = packet.GetRelayChain()
		} else {
			targetChainName = packet.GetDestChain()
		}
	} else {
		isRelay = true
		targetChainName = packet.GetDestChain()
	}

	clientState, found := k.clientKeeper.GetClientState(ctx, targetChainName)
	if !found {
		return sdkerrors.Wrap(clienttypes.ErrClientNotFound, targetChainName)
	}

	if err := clientState.VerifyPacketAcknowledgement(ctx,
		k.clientKeeper.ClientStore(ctx, targetChainName), k.cdc, proofHeight,
		proof, packet.GetSourceChain(), packet.GetDestChain(),
		packet.GetSequence(), types.CommitAcknowledgement(acknowledgement),
	); err != nil {
		return sdkerrors.Wrapf(err, "failed packet acknowledgement verification for client (%s)", targetChainName)
	}

	// Delete packet commitment, since the packet has been acknowledged, the commitement is no longer necessary
	k.deletePacketCommitment(ctx, packet.GetSourceChain(), packet.GetDestChain(), packet.GetSequence())
	k.SetMaxAckSequence(ctx, packet.GetSourceChain(), packet.GetDestChain(), packet.GetSequence())

	// log that a packet has been acknowledged
	k.Logger(ctx).Info("packet acknowledged", "packet", fmt.Sprintf("%v", packet))

	// emit an event marking that we have processed the acknowledgement
	ctx.EventManager().EmitEvents(sdk.Events{
		sdk.NewEvent(
			types.EventTypeAcknowledgePacket,
			sdk.NewAttribute(types.AttributeKeySequence, fmt.Sprintf("%d", packet.GetSequence())),
			sdk.NewAttribute(types.AttributeKeyPort, packet.GetPort()),
			sdk.NewAttribute(types.AttributeKeySrcChain, packet.GetSourceChain()),
			sdk.NewAttribute(types.AttributeKeyDstChain, packet.GetDestChain()),
			sdk.NewAttribute(types.AttributeKeyRelayChain, packet.GetRelayChain()),
		),
		sdk.NewEvent(
			sdk.EventTypeMessage,
			sdk.NewAttribute(sdk.AttributeKeyModule, types.AttributeValueCategory),
		),
	})

	if isRelay {
		if !k.routingKeeper.Authenticate(ctx, packet.GetSourceChain(), packet.GetDestChain(), packet.GetPort()) {
			return sdkerrors.Wrap(sdkerrors.ErrUnauthorized, "no rule in routing table to relay this packet")
		}
		if _, found = k.clientKeeper.GetClientState(ctx, packet.GetSourceChain()); !found {
			return sdkerrors.Wrap(clienttypes.ErrClientNotFound, targetChainName)
		}
		// set the acknowledgement so that it can be verified on the other side
		k.SetPacketAcknowledgement(
			ctx, packet.GetSourceChain(), packet.GetDestChain(), packet.GetSequence(),
			types.CommitAcknowledgement(acknowledgement),
		)
		// emit an event that the relayer can query for
		ctx.EventManager().EmitEvents(sdk.Events{
			sdk.NewEvent(
				types.EventTypeWriteAck,
				sdk.NewAttribute(types.AttributeKeyData, string(packet.GetData())),
				sdk.NewAttribute(types.AttributeKeySequence, fmt.Sprintf("%d", packet.GetSequence())),
				sdk.NewAttribute(types.AttributeKeyPort, packet.GetPort()),
				sdk.NewAttribute(types.AttributeKeySrcChain, packet.GetSourceChain()),
				sdk.NewAttribute(types.AttributeKeyDstChain, packet.GetDestChain()),
				sdk.NewAttribute(types.AttributeKeyRelayChain, packet.GetRelayChain()),
				sdk.NewAttribute(types.AttributeKeyAck, string(acknowledgement)),
			),
			sdk.NewEvent(
				sdk.EventTypeMessage,
				sdk.NewAttribute(sdk.AttributeKeyModule, types.AttributeValueCategory),
			),
		})
	}
	return nil
}

// CleanPacket.
func (k Keeper) CleanPacket(ctx sdk.Context, cleanPacket exported.CleanPacketI) error {
	if err := cleanPacket.ValidateBasic(); err != nil {
		return sdkerrors.Wrap(err, "packet failed basic validation")
	}
	if err := k.ValidateCleanPacket(ctx, cleanPacket); err != nil {
		return sdkerrors.Wrap(err, "packet failed basic validation")
	}

	targetChain := cleanPacket.GetDestChain()
	if len(cleanPacket.GetRelayChain()) > 0 {
		targetChain = cleanPacket.GetRelayChain()
	}

	_, found := k.clientKeeper.GetClientState(ctx, targetChain)
	if !found {
		return clienttypes.ErrConsensusStateNotFound
	}
    //TODO logic move to cli and validate
	sourceChain := cleanPacket.GetSourceChain()
	if len(sourceChain) == 0 {
		sourceChain = k.clientKeeper.GetChainName(ctx)
	}
	if sourceChain != k.clientKeeper.GetChainName(ctx) {
		return sdkerrors.Wrap(types.ErrInvalidCleanPacket, "source chain of clean packet is not this chain")
	}
	k.SetCleanPacketCommitment(ctx, sourceChain, cleanPacket.GetDestChain(), cleanPacket.GetSequence())
	k.cleanAcknowledgementBySeq(ctx, sourceChain, cleanPacket.GetDestChain(), cleanPacket.GetSequence())
	k.cleanReceiptBySeq(ctx, sourceChain, cleanPacket.GetDestChain(), cleanPacket.GetSequence())

	// Emit Event with Packet data along with other packet information for relayer to pick up
	// and relay to other chain
	ctx.EventManager().EmitEvents(sdk.Events{
		sdk.NewEvent(
			types.EventTypeSendCleanPacket,
			sdk.NewAttribute(types.AttributeKeySequence, fmt.Sprintf("%d", cleanPacket.GetSequence())),
			sdk.NewAttribute(types.AttributeKeySrcChain, sourceChain),
			sdk.NewAttribute(types.AttributeKeyDstChain, cleanPacket.GetDestChain()),
			sdk.NewAttribute(types.AttributeKeyRelayChain, cleanPacket.GetRelayChain()),
		),
		sdk.NewEvent(
			sdk.EventTypeMessage,
			sdk.NewAttribute(sdk.AttributeKeyModule, types.AttributeValueCategory),
		),
	})

	k.Logger(ctx).Info("clean packet sent", "packet", fmt.Sprintf("%v", cleanPacket))
	return nil
}

// RecvCleanPacket.
func (k Keeper) RecvCleanPacket(
	ctx sdk.Context,
	cleanPacket exported.CleanPacketI,
	proof []byte,
	proofHeight exported.Height,
) error {
	var isRelay bool
	var targetChainName string
	if err := k.ValidateCleanPacket(ctx, cleanPacket); err != nil {
		return sdkerrors.Wrap(err, "packet failed basic validation")
	}
	if cleanPacket.GetDestChain() == k.clientKeeper.GetChainName(ctx) {
		if len(cleanPacket.GetRelayChain()) > 0 {
			targetChainName = cleanPacket.GetRelayChain()
		} else {
			targetChainName = cleanPacket.GetSourceChain()
		}
	} else {
		isRelay = true
		targetChainName = cleanPacket.GetSourceChain()
	}
	targetClient, found := k.clientKeeper.GetClientState(ctx, targetChainName)

	if !found {
		return sdkerrors.Wrap(clienttypes.ErrClientNotFound, targetChainName)
	}

	if err := targetClient.VerifyPacketCleanCommitment(ctx,
		k.clientKeeper.ClientStore(ctx, targetChainName), k.cdc, proofHeight,
		proof, cleanPacket.GetSourceChain(), cleanPacket.GetDestChain(),
		cleanPacket.GetSequence(),
	); err != nil {
		return sdkerrors.Wrapf(err, "failed packet commitment verification for client (%s)", targetChainName)
	}

	k.cleanAcknowledgementBySeq(ctx, cleanPacket.GetSourceChain(), cleanPacket.GetDestChain(), cleanPacket.GetSequence())
	k.cleanReceiptBySeq(ctx, cleanPacket.GetSourceChain(), cleanPacket.GetDestChain(), cleanPacket.GetSequence())
	k.SetCleanPacketCommitment(ctx, cleanPacket.GetSourceChain(), cleanPacket.GetDestChain(), cleanPacket.GetSequence())

	// emit an event that the relayer can query for
	ctx.EventManager().EmitEvents(sdk.Events{
		sdk.NewEvent(
			types.EventTypeRecvCleanPacket,
			sdk.NewAttribute(types.AttributeKeySequence, fmt.Sprintf("%d", cleanPacket.GetSequence())),
			sdk.NewAttribute(types.AttributeKeySrcChain, cleanPacket.GetSourceChain()),
			sdk.NewAttribute(types.AttributeKeyDstChain, cleanPacket.GetDestChain()),
			sdk.NewAttribute(types.AttributeKeyRelayChain, cleanPacket.GetRelayChain()),
		),
		sdk.NewEvent(
			sdk.EventTypeMessage,
			sdk.NewAttribute(sdk.AttributeKeyModule, types.AttributeValueCategory),
		),
	})

	if isRelay {
<<<<<<< HEAD
		_, found = k.clientKeeper.GetClientState(ctx, cleanPacket.GetDestChain())
		if !found {
=======
		if _, found = k.clientKeeper.GetClientState(ctx, cleanPacket.GetDestChain()); !found {
>>>>>>> 5d89ad21
			return sdkerrors.Wrap(clienttypes.ErrClientNotFound, targetChainName)
		}
		// Emit Event with Packet data along with other packet information for relayer to pick up
		// and relay to other chain
		ctx.EventManager().EmitEvents(sdk.Events{
			sdk.NewEvent(
				types.EventTypeSendCleanPacket,
				sdk.NewAttribute(types.AttributeKeySequence, fmt.Sprintf("%d", cleanPacket.GetSequence())),
				sdk.NewAttribute(types.AttributeKeySrcChain, cleanPacket.GetSourceChain()),
				sdk.NewAttribute(types.AttributeKeyDstChain, cleanPacket.GetDestChain()),
				sdk.NewAttribute(types.AttributeKeyRelayChain, cleanPacket.GetRelayChain()),
			),
			sdk.NewEvent(
				sdk.EventTypeMessage,
				sdk.NewAttribute(sdk.AttributeKeyModule, types.AttributeValueCategory),
			),
		})
	}
	return nil
}<|MERGE_RESOLUTION|>--- conflicted
+++ resolved
@@ -455,12 +455,7 @@
 	})
 
 	if isRelay {
-<<<<<<< HEAD
-		_, found = k.clientKeeper.GetClientState(ctx, cleanPacket.GetDestChain())
-		if !found {
-=======
 		if _, found = k.clientKeeper.GetClientState(ctx, cleanPacket.GetDestChain()); !found {
->>>>>>> 5d89ad21
 			return sdkerrors.Wrap(clienttypes.ErrClientNotFound, targetChainName)
 		}
 		// Emit Event with Packet data along with other packet information for relayer to pick up
