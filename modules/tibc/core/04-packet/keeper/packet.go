package keeper

import (
	"bytes"
	"fmt"

	sdk "github.com/cosmos/cosmos-sdk/types"
	sdkerrors "github.com/cosmos/cosmos-sdk/types/errors"

	clienttypes "github.com/bianjieai/tibc-go/modules/tibc/core/02-client/types"
	"github.com/bianjieai/tibc-go/modules/tibc/core/04-packet/types"
	"github.com/bianjieai/tibc-go/modules/tibc/core/exported"
)

// SendPacket is called by a module in order to send an IBC packet on a channel
// end owned by the calling module to the corresponding module on the counterparty
// chain.
func (k Keeper) SendPacket(
	ctx sdk.Context,
	packet exported.PacketI,
) error {
	if err := packet.ValidateBasic(); err != nil {
		return sdkerrors.Wrap(err, "packet failed basic validation")
	}

	if len(packet.GetRelayChain()) > 0 {
		_, found := k.clientKeeper.GetClientState(ctx, packet.GetRelayChain())
		if !found {
			return clienttypes.ErrConsensusStateNotFound
		}
	} else {
		_, found := k.clientKeeper.GetClientState(ctx, packet.GetDestChain())
		if !found {
			return clienttypes.ErrConsensusStateNotFound
		}
	}

<<<<<<< HEAD
	nextSequenceSend, _ := k.GetNextSequenceSend(ctx, packet.GetSourceChain(), packet.GetDestChain())
=======
	nextSequenceSend, found := k.GetNextSequenceSend(ctx, packet.GetSourceChain(), packet.GetDestChain())
	if !found {
		return sdkerrors.Wrapf(
			types.ErrSequenceSendNotFound,
			"source chain: %s, dest chain: %s", packet.GetSourceChain(), packet.GetDestChain(),
		)
	}
>>>>>>> 7da391a2

	if packet.GetSequence() != nextSequenceSend {
		return sdkerrors.Wrapf(
			types.ErrInvalidPacket,
			"packet sequence ≠ next send sequence (%d ≠ %d)", packet.GetSequence(), nextSequenceSend,
		)
	}

	commitment := types.CommitPacket(k.cdc, packet)

	nextSequenceSend++
	k.SetNextSequenceSend(ctx, packet.GetSourceChain(), packet.GetDestChain(), nextSequenceSend)
	k.SetPacketCommitment(ctx, packet.GetSourceChain(), packet.GetDestChain(), packet.GetSequence(), commitment)

	// Emit Event with Packet data along with other packet information for relayer to pick up
	// and relay to other chain
	ctx.EventManager().EmitEvents(sdk.Events{
		sdk.NewEvent(
			types.EventTypeSendPacket,
			sdk.NewAttribute(types.AttributeKeyData, string(packet.GetData())),
			sdk.NewAttribute(types.AttributeKeySequence, fmt.Sprintf("%d", packet.GetSequence())),
			sdk.NewAttribute(types.AttributeKeyPort, packet.GetPort()),
			sdk.NewAttribute(types.AttributeKeySrcChain, packet.GetSourceChain()),
			sdk.NewAttribute(types.AttributeKeyDstChain, packet.GetDestChain()),
			sdk.NewAttribute(types.AttributeKeyRelayChain, packet.GetRelayChain()),
			// we only support 1-hop packets now, and that is the most important hop for a relayer
			// (is it going to a chain I am connected to)
		),
		sdk.NewEvent(
			sdk.EventTypeMessage,
			sdk.NewAttribute(sdk.AttributeKeyModule, types.AttributeValueCategory),
		),
	})

	k.Logger(ctx).Info("packet sent", "packet", fmt.Sprintf("%v", packet))
	return nil
}

// RecvPacket is called by a module in order to receive & process an IBC packet
// sent on the corresponding channel end on the counterparty chain.
func (k Keeper) RecvPacket(
	ctx sdk.Context,
	packet exported.PacketI,
	proof []byte,
	proofHeight exported.Height,
) error {
	commitment := types.CommitPacket(k.cdc, packet)
	var isRelay bool
	var targetClientID string
	if packet.GetDestChain() == k.clientKeeper.GetChainName(ctx) {
		if len(packet.GetRelayChain()) > 0 {
			targetClientID = packet.GetRelayChain()
		} else {
			targetClientID = packet.GetSourceChain()
		}
	} else {
		isRelay = true
		targetClientID = packet.GetSourceChain()
	}

	targetClient, found := k.clientKeeper.GetClientState(ctx, targetClientID)
	if !found {
		return sdkerrors.Wrap(clienttypes.ErrClientNotFound, targetClientID)
	}

	// verify that the counterparty did commit to sending this packet
	if err := targetClient.VerifyPacketCommitment(ctx,
		k.clientKeeper.ClientStore(ctx, targetClientID), k.cdc, proofHeight,
		proof, packet.GetSourceChain(), packet.GetDestChain(),
		packet.GetSequence(), commitment,
	); err != nil {
		return sdkerrors.Wrapf(err, "failed packet commitment verification for client (%s)", targetClientID)
	}

	// check if the packet receipt has been received already for unordered channels
	_, found = k.GetPacketReceipt(ctx, packet.GetSourceChain(), packet.GetDestChain(), packet.GetSequence())
	if found {
		return sdkerrors.Wrapf(
			types.ErrInvalidPacket,
			"packet sequence (%d) already has been received", packet.GetSequence(),
		)
	}

	// All verification complete, update state
	// For unordered channels we must set the receipt so it can be verified on the other side.
	// This receipt does not contain any data, since the packet has not yet been processed,
	// it's just a single store key set to an empty string to indicate that the packet has been received
	k.SetPacketReceipt(ctx, packet.GetSourceChain(), packet.GetDestChain(), packet.GetSequence())

	// log that a packet has been received & executed
	k.Logger(ctx).Info("packet received", "packet", fmt.Sprintf("%v", packet))

	// emit an event that the relayer can query for
	ctx.EventManager().EmitEvents(sdk.Events{
		sdk.NewEvent(
			types.EventTypeRecvPacket,
			sdk.NewAttribute(types.AttributeKeyData, string(packet.GetData())),
			sdk.NewAttribute(types.AttributeKeySequence, fmt.Sprintf("%d", packet.GetSequence())),
			sdk.NewAttribute(types.AttributeKeyPort, packet.GetPort()),
			sdk.NewAttribute(types.AttributeKeySrcChain, packet.GetSourceChain()),
			sdk.NewAttribute(types.AttributeKeyDstChain, packet.GetDestChain()),
			sdk.NewAttribute(types.AttributeKeyRelayChain, packet.GetRelayChain()),
		),
		sdk.NewEvent(
			sdk.EventTypeMessage,
			sdk.NewAttribute(sdk.AttributeKeyModule, types.AttributeValueCategory),
		),
	})

	if isRelay {
		// Emit Event with Packet data along with other packet information for relayer to pick up
		// and relay to other chain
		ctx.EventManager().EmitEvents(sdk.Events{
			sdk.NewEvent(
				types.EventTypeSendPacket,
				sdk.NewAttribute(types.AttributeKeyData, string(packet.GetData())),
				sdk.NewAttribute(types.AttributeKeySequence, fmt.Sprintf("%d", packet.GetSequence())),
				sdk.NewAttribute(types.AttributeKeyPort, packet.GetPort()),
				sdk.NewAttribute(types.AttributeKeySrcChain, packet.GetSourceChain()),
				sdk.NewAttribute(types.AttributeKeyDstChain, packet.GetDestChain()),
				sdk.NewAttribute(types.AttributeKeyRelayChain, packet.GetRelayChain()),
				// we only support 1-hop packets now, and that is the most important hop for a relayer
				// (is it going to a chain I am connected to)
			),
			sdk.NewEvent(
				sdk.EventTypeMessage,
				sdk.NewAttribute(sdk.AttributeKeyModule, types.AttributeValueCategory),
			),
		})
	}

	return nil
}

// WriteAcknowledgement writes the packet execution acknowledgement to the state,
// which will be verified by the counterparty chain using AcknowledgePacket.
//
// CONTRACT:
//
// 1) For synchronous execution, this function is be called in the IBC handler .
// For async handling, it needs to be called directly by the module which originally
// processed the packet.
//
// 2) Assumes that packet receipt has been written (unordered), or nextSeqRecv was incremented (ordered)
// previously by RecvPacket.
func (k Keeper) WriteAcknowledgement(
	ctx sdk.Context,
	packet exported.PacketI,
	acknowledgement []byte,
) error {
	// NOTE: IBC app modules might have written the acknowledgement synchronously on
	// the OnRecvPacket callback so we need to check if the acknowledgement is already
	// set on the store and return an error if so.
	if k.HasPacketAcknowledgement(ctx, packet.GetSourceChain(), packet.GetDestChain(), packet.GetSequence()) {
		return types.ErrAcknowledgementExists
	}

	if len(acknowledgement) == 0 {
		return sdkerrors.Wrap(types.ErrInvalidAcknowledgement, "acknowledgement cannot be empty")
	}

	// set the acknowledgement so that it can be verified on the other side
	k.SetPacketAcknowledgement(
		ctx, packet.GetSourceChain(), packet.GetDestChain(), packet.GetSequence(),
		types.CommitAcknowledgement(acknowledgement),
	)

	// log that a packet acknowledgement has been written
	k.Logger(ctx).Info("acknowledged written", "packet", fmt.Sprintf("%v", packet))

	// emit an event that the relayer can query for
	ctx.EventManager().EmitEvents(sdk.Events{
		sdk.NewEvent(
			types.EventTypeWriteAck,
			sdk.NewAttribute(types.AttributeKeyData, string(packet.GetData())),
			sdk.NewAttribute(types.AttributeKeySequence, fmt.Sprintf("%d", packet.GetSequence())),
			sdk.NewAttribute(types.AttributeKeyPort, packet.GetPort()),
			sdk.NewAttribute(types.AttributeKeySrcChain, packet.GetSourceChain()),
			sdk.NewAttribute(types.AttributeKeyDstChain, packet.GetDestChain()),
			sdk.NewAttribute(types.AttributeKeyRelayChain, packet.GetRelayChain()),
			sdk.NewAttribute(types.AttributeKeyAck, string(acknowledgement)),
		),
		sdk.NewEvent(
			sdk.EventTypeMessage,
			sdk.NewAttribute(sdk.AttributeKeyModule, types.AttributeValueCategory),
		),
	})

	return nil
}

// AcknowledgePacket is called by a module to process the acknowledgement of a
// packet previously sent by the calling module on a channel to a counterparty
// module on the counterparty chain. Its intended usage is within the ante
// handler. AcknowledgePacket will clean up the packet commitment,
// which is no longer necessary since the packet has been received and acted upon.
// It will also increment NextSequenceAck in case of ORDERED channels.
func (k Keeper) AcknowledgePacket(
	ctx sdk.Context,
	packet exported.PacketI,
	acknowledgement []byte,
	proof []byte,
	proofHeight exported.Height,
) error {
	commitment := k.GetPacketCommitment(ctx, packet.GetSourceChain(), packet.GetDestChain(), packet.GetSequence())

	packetCommitment := types.CommitPacket(k.cdc, packet)

	// verify we sent the packet and haven't cleared it out yet
	if !bytes.Equal(commitment, packetCommitment) {
		return sdkerrors.Wrapf(types.ErrInvalidPacket, "commitment bytes are not equal: got (%v), expected (%v)", packetCommitment, commitment)
	}

	targetClientID := packet.GetDestChain()

	clientState, found := k.clientKeeper.GetClientState(ctx, targetClientID)
	if !found {
		return sdkerrors.Wrap(clienttypes.ErrClientNotFound, targetClientID)
	}

	if err := clientState.VerifyPacketAcknowledgement(ctx,
		k.clientKeeper.ClientStore(ctx, targetClientID), k.cdc, proofHeight,
		proof, packet.GetSourceChain(), packet.GetDestChain(),
		packet.GetSequence(), acknowledgement,
	); err != nil {
		return sdkerrors.Wrapf(err, "failed packet acknowledgement verification for client (%s)", targetClientID)
	}

	// Delete packet commitment, since the packet has been acknowledged, the commitement is no longer necessary
	k.deletePacketCommitment(ctx, packet.GetSourceChain(), packet.GetDestChain(), packet.GetSequence())

	// log that a packet has been acknowledged
	k.Logger(ctx).Info("packet acknowledged", "packet", fmt.Sprintf("%v", packet))

	// emit an event marking that we have processed the acknowledgement
	ctx.EventManager().EmitEvents(sdk.Events{
		sdk.NewEvent(
			types.EventTypeAcknowledgePacket,
			sdk.NewAttribute(types.AttributeKeySequence, fmt.Sprintf("%d", packet.GetSequence())),
			sdk.NewAttribute(types.AttributeKeyPort, packet.GetPort()),
			sdk.NewAttribute(types.AttributeKeySrcChain, packet.GetSourceChain()),
			sdk.NewAttribute(types.AttributeKeyDstChain, packet.GetDestChain()),
			sdk.NewAttribute(types.AttributeKeyRelayChain, packet.GetRelayChain()),
		),
		sdk.NewEvent(
			sdk.EventTypeMessage,
			sdk.NewAttribute(sdk.AttributeKeyModule, types.AttributeValueCategory),
		),
	})

	return nil
}

// CleanPacket.
func (k Keeper) CleanPacket(
	ctx sdk.Context,
	packet exported.PacketI,
) error {
	if err := packet.ValidateBasic(); err != nil {
		return sdkerrors.Wrap(err, "packet failed basic validation")
	}

	nextSequenceSend, found := k.GetNextSequenceSend(ctx, packet.GetSourceChain(), packet.GetDestChain())
	if !found {
		return sdkerrors.Wrapf(
			types.ErrSequenceSendNotFound,
			"source chain: %s, dest chain: %s", packet.GetSourceChain(), packet.GetDestChain(),
		)
	}

	if packet.GetSequence() != nextSequenceSend {
		return sdkerrors.Wrapf(
			types.ErrInvalidPacket,
			"packet sequence ≠ next send sequence (%d ≠ %d)", packet.GetSequence(), nextSequenceSend,
		)
	}

	commitment := types.CommitPacket(k.cdc, packet)

	nextSequenceSend++
	k.SetNextSequenceSend(ctx, packet.GetSourceChain(), packet.GetDestChain(), nextSequenceSend)
	k.SetPacketCommitment(ctx, packet.GetSourceChain(), packet.GetDestChain(), packet.GetSequence(), commitment)

	// Emit Event with Packet data along with other packet information for relayer to pick up
	// and relay to other chain
	ctx.EventManager().EmitEvents(sdk.Events{
		sdk.NewEvent(
			types.EventTypeSendPacket,
			sdk.NewAttribute(types.AttributeKeyData, string(packet.GetData())),
			sdk.NewAttribute(types.AttributeKeySequence, fmt.Sprintf("%d", packet.GetSequence())),
			sdk.NewAttribute(types.AttributeKeyPort, packet.GetPort()),
			sdk.NewAttribute(types.AttributeKeySrcChain, packet.GetSourceChain()),
			sdk.NewAttribute(types.AttributeKeyDstChain, packet.GetDestChain()),
			sdk.NewAttribute(types.AttributeKeyRelayChain, packet.GetRelayChain()),
			// we only support 1-hop packets now, and that is the most important hop for a relayer
			// (is it going to a chain I am connected to)
		),
		sdk.NewEvent(
			sdk.EventTypeMessage,
			sdk.NewAttribute(sdk.AttributeKeyModule, types.AttributeValueCategory),
		),
	})

	k.Logger(ctx).Info("packet sent", "packet", fmt.Sprintf("%v", packet))
	return nil
}

// CleanPacket.
func (k Keeper) RecvCleanPacket(
	ctx sdk.Context,
	packet exported.PacketI,
	proof []byte,
	proofHeight exported.Height,
) error {
	commitment := types.CommitPacket(k.cdc, packet)
	targetClientID := packet.GetSourceChain()
	targetClient, found := k.clientKeeper.GetClientState(ctx, targetClientID)
	if !found {
		return sdkerrors.Wrap(clienttypes.ErrClientNotFound, targetClientID)
	}

	if err := targetClient.VerifyPacketCommitment(ctx,
		k.clientKeeper.ClientStore(ctx, targetClientID), k.cdc, proofHeight,
		proof, packet.GetSourceChain(), packet.GetDestChain(),
		packet.GetSequence(), commitment,
	); err != nil {
		return sdkerrors.Wrapf(err, "failed packet commitment verification for client (%s)", targetClientID)
	}

	_, found = k.GetPacketReceipt(ctx, packet.GetSourceChain(), packet.GetDestChain(), packet.GetSequence())
	if !found {
		return sdkerrors.Wrapf(
			types.ErrInvalidPacket,
			"packet sequence (%d) does not exist!", packet.GetSequence(),
		)
	}
	found = k.HasPacketAcknowledgement(ctx, packet.GetSourceChain(), packet.GetDestChain(), packet.GetSequence())
	if !found {
		return sdkerrors.Wrapf(
			types.ErrInvalidPacket,
			"packet sequence (%d) does not exist!", packet.GetSequence(),
		)
	}

	k.deletePacketAcknowledgement(ctx, packet.GetSourceChain(), packet.GetDestChain(), packet.GetSequence())
	k.deletePacketReceipt(ctx, packet.GetSourceChain(), packet.GetDestChain(), packet.GetSequence())
	return nil
}<|MERGE_RESOLUTION|>--- conflicted
+++ resolved
@@ -35,9 +35,6 @@
 		}
 	}
 
-<<<<<<< HEAD
-	nextSequenceSend, _ := k.GetNextSequenceSend(ctx, packet.GetSourceChain(), packet.GetDestChain())
-=======
 	nextSequenceSend, found := k.GetNextSequenceSend(ctx, packet.GetSourceChain(), packet.GetDestChain())
 	if !found {
 		return sdkerrors.Wrapf(
@@ -45,7 +42,6 @@
 			"source chain: %s, dest chain: %s", packet.GetSourceChain(), packet.GetDestChain(),
 		)
 	}
->>>>>>> 7da391a2
 
 	if packet.GetSequence() != nextSequenceSend {
 		return sdkerrors.Wrapf(
