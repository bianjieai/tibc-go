package keeper_test

import (
	"fmt"
	"testing"

	"github.com/stretchr/testify/suite"

	"github.com/bianjieai/tibc-go/modules/tibc/core/26-routing/types"
	tibctesting "github.com/bianjieai/tibc-go/modules/tibc/testing"
)

<<<<<<< HEAD
// var (
// 	validPort   = "validportid"
// 	invalidPort = "(invalidPortID)"
// )
=======
//used by TestSetRoutingRules
type testCase1 struct {
	msg     string
	rules   []string
	expPass bool
}

// used by TestAuthenticate
type testCase2 struct {
	msg                string
	rules              []string
	source, dest, port string
	expPass            bool
}

var (
	validPort   = "validportid"
	invalidPort = "(invalidPortID)"
)
>>>>>>> 594313a4

type KeeperTestSuite struct {
	suite.Suite
	coordinator *tibctesting.Coordinator
	chain       *tibctesting.TestChain
}

func (suite *KeeperTestSuite) SetupTest() {
	suite.coordinator = tibctesting.NewCoordinator(suite.T(), 1)
	suite.chain = suite.coordinator.GetChain(tibctesting.GetChainID(0))
	suite.coordinator.CommitNBlocks(suite.chain, 2)
}

func TestKeeperTestSuite(t *testing.T) {
	suite.Run(t, new(KeeperTestSuite))
}

func (suite *KeeperTestSuite) TestSetRouter() {
	// There is a sealed router in the RoutingKeeper
	suite.Require().True(suite.chain.App.TIBCKeeper.RoutingKeeper.Router.Sealed())
	suite.chain.App.TIBCKeeper.RoutingKeeper.Router = nil
	router := types.NewRouter()
	router.AddRoute("1", nil)
	router.Sealed()
	suite.chain.App.TIBCKeeper.RoutingKeeper.SetRouter(router)
	suite.Require().Equal(router, suite.chain.App.TIBCKeeper.RoutingKeeper.Router)
}

func (suite KeeperTestSuite) TestSetRoutingRules() {
	testCases := []testCase1{
		{
			"1 include *",
			[]string{"xxx,*,**"},
			true,
		},
		{
			"2 include ?",
			[]string{"xxx,?,???"},
			true,
		},
		{
			"3 include * and ?",
			[]string{"xxx,*dd,??dd"},
			true,
		},
		{
			"4 not inclde wildcard character",
			[]string{"a,bbb,c"},
			true,
		},
		{
			"5 fail due to number of commas -1",
			[]string{"a.b,c"},
			false,
		},
		{
			"6 fail due to number of commas -2",
			[]string{"a,b,c,d"},
			false,
		},
		{
			"7 fail due to no content",
			[]string{",dd,"},
			false,
		},
		{
			"8 fail no content",
			[]string{""},
			false,
		},
		{
			"9 success no rule",
			[]string{},
			true,
		},
	}

	for i, tc := range testCases {
		suite.Run(fmt.Sprintf("Case %s, %d/%d tests", tc.msg, i+1, len(testCases)), func() {
			suite.SetupTest() // reset the context
			rules := tc.rules
			err := suite.chain.App.TIBCKeeper.RoutingKeeper.SetRoutingRules(suite.chain.GetContext(), rules)
			if tc.expPass {
				suite.Require().NoError(err)
			} else {
				suite.Require().Error(err)
			}
		})
	}
}
func (suite KeeperTestSuite) TestGetRoutingRules() {
	rules := []string{"xxx,xxx,xxx", "yyy,yyy,yyy"}
	ctx := suite.chain.GetContext()
	err := suite.chain.App.TIBCKeeper.RoutingKeeper.SetRoutingRules(ctx, rules)
	suite.Require().NoError(err)
	rules2, ok := suite.chain.App.TIBCKeeper.RoutingKeeper.GetRoutingRules(ctx)
	suite.Require().True(ok)
	suite.Require().Equal(rules, rules2)
}

func (suite KeeperTestSuite) TestAuthenticate() {
	testCases := []testCase2{
		{
			"1 success, null",
			[]string{"*,*,*"},
			"",
			"",
			"",
			true,
		},
		{
			"2 fail,?",
			[]string{"?,???,tt"},
			"dd",
			"d",
			"tt",
			false,
		},
		{
			"3 success,?",
			[]string{"?,??,???"},
			"a",
			"bb",
			"ccc",
			true,
		},
		{
			"4 fail,*",
			[]string{"*,*dd,p**"},
			"",
			"lsjdd",
			"ddd",
			false,
		},
		{
			"5 success,* inner",
			[]string{"ab*x,c*d,tt"},
			"abddljdfx",
			"ccd",
			"tt",
			true,
		},
		{
			"6 success,* by side",
			[]string{"ab*,*dd,t"},
			"abfvs",
			"lwjdd",
			"t",
			true,
		},
		{
			"7 fail,null rules",
			[]string{},
			"aabb",
			"cc",
			"dd",
			false,
		},
	}

	for i, tc := range testCases {
		suite.Run(fmt.Sprintf("Case %s, %d/%d tests", tc.msg, i+1, len(testCases)), func() {
			suite.SetupTest() // reset the context
			rules := tc.rules
			err := suite.chain.App.TIBCKeeper.RoutingKeeper.SetRoutingRules(suite.chain.GetContext(), rules)
			suite.Require().NoError(err)
			ok := suite.chain.App.TIBCKeeper.RoutingKeeper.Authenticate(suite.chain.GetContext(), tc.source, tc.dest, tc.port)
			if tc.expPass {
				suite.Require().True(ok)
			} else {
				suite.Require().False(ok)
			}
		})
	}
}<|MERGE_RESOLUTION|>--- conflicted
+++ resolved
@@ -10,12 +10,6 @@
 	tibctesting "github.com/bianjieai/tibc-go/modules/tibc/testing"
 )
 
-<<<<<<< HEAD
-// var (
-// 	validPort   = "validportid"
-// 	invalidPort = "(invalidPortID)"
-// )
-=======
 //used by TestSetRoutingRules
 type testCase1 struct {
 	msg     string
@@ -35,7 +29,6 @@
 	validPort   = "validportid"
 	invalidPort = "(invalidPortID)"
 )
->>>>>>> 594313a4
 
 type KeeperTestSuite struct {
 	suite.Suite
