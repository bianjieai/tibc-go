package keeper_test

import (
	"testing"

	"github.com/stretchr/testify/suite"

	ibctesting "github.com/bianjieai/tibc-go/modules/tibc/testing"
)

var (
	validPort   = "validportid"
	invalidPort = "(invalidPortID)"
)

type KeeperTestSuite struct {
	suite.Suite

	coordinator *ibctesting.Coordinator
	chain       *ibctesting.TestChain
}

func (suite *KeeperTestSuite) SetupTest() {
<<<<<<< HEAD
	isCheckTx := false
	app := simapp.Setup(isCheckTx)

	suite.ctx = app.BaseApp.NewContext(isCheckTx, tmproto.Header{})
	suite.keeper = &app.TIBCKeeper.RoutingKeeper
=======
	suite.coordinator = ibctesting.NewCoordinator(suite.T(), 1)
	suite.chain = suite.coordinator.GetChain(ibctesting.GetChainID(0))
>>>>>>> 2fa86148
}

func TestKeeperTestSuite(t *testing.T) {
	suite.Run(t, new(KeeperTestSuite))
}<|MERGE_RESOLUTION|>--- conflicted
+++ resolved
@@ -21,16 +21,8 @@
 }
 
 func (suite *KeeperTestSuite) SetupTest() {
-<<<<<<< HEAD
-	isCheckTx := false
-	app := simapp.Setup(isCheckTx)
-
-	suite.ctx = app.BaseApp.NewContext(isCheckTx, tmproto.Header{})
-	suite.keeper = &app.TIBCKeeper.RoutingKeeper
-=======
 	suite.coordinator = ibctesting.NewCoordinator(suite.T(), 1)
 	suite.chain = suite.coordinator.GetChain(ibctesting.GetChainID(0))
->>>>>>> 2fa86148
 }
 
 func TestKeeperTestSuite(t *testing.T) {
